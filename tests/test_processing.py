#!/usr/bin/env python

# SARvey - A multitemporal InSAR time series tool for the derivation of displacements.
#
# Copyright (C) 2021-2024 Andreas Piter (IPI Hannover, piter@ipi.uni-hannover.de)
#
# This software was developed together with FERN.Lab (fernlab@gfz-potsdam.de) in the context
# of the SAR4Infra project with funds of the German Federal Ministry for Digital and
# Transport and contributions from Landesamt fuer Vermessung und Geoinformation
# Schleswig-Holstein and Landesbetrieb Strassenbau und Verkehr Schleswig-Holstein.
#
# This program is free software: you can redistribute it and/or modify it under
# the terms of the GNU General Public License as published by the Free Software
# Foundation, either version 3 of the License, or (at your option) any later
# version.
#
# Important: This package uses PyMaxFlow. The core of PyMaxflows library is the C++
# implementation by Vladimir Kolmogorov. It is also licensed under the GPL, but it REQUIRES that you
# cite [BOYKOV04] (see LICENSE) in any resulting publication if you use this code for research purposes.
# This requirement extends to SARvey.
#
# This program is distributed in the hope that it will be useful, but WITHOUT
# ANY WARRANTY; without even the implied warranty of MERCHANTABILITY or FITNESS
# FOR A PARTICULAR PURPOSE. See the GNU Lesser General Public License for more
# details.
#
# You should have received a copy of the GNU Lesser General Public License along
# with this program. If not, see <https://www.gnu.org/licenses/>.

"""Tests for `SARvey` package."""
import logging
import os
import shutil
import sys
import unittest
from copy import deepcopy
from glob import glob
from os.path import join

from sarvey.sarvey_mti import createParser, run
from sarvey.config import loadConfiguration


class TestProcessing(unittest.TestCase):
    root_path = None
    config_file = None
    configuration = None
    output_data_path = None
    args = None
    logger = None

    @classmethod
    def setUp(cls) -> None:
        """Define the Class method SetUp."""
        # define class variables, create temporary output dir etc. here
        cls.root_path = "./"
        if os.path.basename(os.getcwd()) == "tests":
            cls.root_path = "../"

<<<<<<< HEAD
        cls.config_file = os.path.abspath(f"{cls.root_path}/tests/testdata/config_test.json")
        try:
            with open(cls.config_file) as config_fp:
                config_dict = json.load(config_fp)
                cls.configuration = Config(**config_dict)
        except JSONDecodeError as err:
            raise IOError(f'Failed to load the configuration json file => {err}')
=======
        self.config_file = os.path.abspath(f"{self.root_path}/tests/testdata/config_test.json")
        self.configuration = loadConfiguration(path=self.config_file)
>>>>>>> aade773e

        cls.logger = logging.getLogger(__name__)
        console_handler = logging.StreamHandler(sys.stdout)
        cls.logger.addHandler(console_handler)
        cls.logger.setLevel(logging.getLevelName('DEBUG'))

        cls.output_data_path = os.path.abspath(f"{cls.root_path}/tests/testdata/output")
        parser = createParser()
        cls.args = parser.parse_args(["-f", cls.config_file, "0", "4", "-w", cls.output_data_path])

        if not os.path.exists(cls.output_data_path):
            os.makedirs(join(cls.output_data_path, "pic"))
        else:
            if not os.path.exists(join(cls.output_data_path, "pic")):
                os.mkdir(join(cls.output_data_path, "pic"))

    @classmethod
    def tearDown(cls) -> None:
        """Define the Class method tearDown."""
        # delete testfolder or do some other cleanup here
        try:
            if os.path.exists(cls.output_data_path):
                shutil.rmtree(cls.output_data_path)
        except OSError:
            print("Deletion of the directory %s failed" % cls.output_data_path)
        else:
            print("Successfully deleted the directory %s" % cls.output_data_path)

    def testUnwrappingTimeAndSpace(self):
        """TestUnwrappingTimeAndSpace."""
        config = deepcopy(self.configuration)
        args = deepcopy(self.args)

        # set config
        config.general.apply_temporal_unwrapping = True
        config.filtering.apply_aps_filtering = False

        # preparation
        args.start = 0
        args.stop = 0

        run(config=config, args=args, logger=self.logger)
        assert glob(os.path.join(config.general.output_path, "background_map.h5")), \
            'Processing failed (background_map.h5 not created).'
        assert glob(os.path.join(config.general.output_path, "coordinates_utm.h5")), \
            'Processing failed (coordinates_utm.h5 not created).'
        assert glob(os.path.join(config.general.output_path, "ifg_network.h5")), \
            'Processing failed (ifg_network.h5 not created).'
        assert glob(os.path.join(config.general.output_path, "ifg_stack.h5")), \
            'Processing failed (ifg_stack.h5 not created).'
        assert glob(os.path.join(config.general.output_path, "temporal_coherence.h5")), \
            'Processing failed (temporal_coherence.h5 not created).'

        # consistencyCheck
        args.start = 1
        args.stop = 1

        run(config=config, args=args, logger=self.logger)
        assert glob(os.path.join(config.general.output_path, "point_network.h5")), \
            'Processing failed (point_network.h5 not created).'
        assert glob(os.path.join(config.general.output_path, "point_network_parameter.h5")), \
            'Processing failed (point_network_parameter.h5 not created).'
        assert glob(os.path.join(config.general.output_path, "p1_ifg_wr.h5")), \
            'Processing failed (p1_ifg_wr.h5 not created).'

        # unwrapping
        args.start = 2
        args.stop = 2

        run(config=config, args=args, logger=self.logger)
        assert glob(os.path.join(config.general.output_path, "p1_ifg_unw.h5")), \
            'Processing failed (p1_ifg_unw.h5 not created).'
        assert glob(os.path.join(config.general.output_path, "p1_ts.h5")), \
            'Processing failed (p1_ts.h5 not created).'

        # filtering
        args.start = 3
        args.stop = 3

        run(config=config, args=args, logger=self.logger)
        assert glob(os.path.join(config.general.output_path, "p1_ts_filt.h5")), \
            'Processing failed (p1_ts_filt.h5 not created).'
        assert glob(os.path.join(config.general.output_path, "p1_aps.h5")), \
            'Processing failed (p1_aps.h5 not created).'
        coh_value = int(config.filtering.coherence_p2 * 100)
        assert glob(os.path.join(config.general.output_path, f"coh{coh_value}_ifg_wr.h5")), \
            f'Processing failed (coh{coh_value}_ifg_wr.h5 not created).'
        assert glob(os.path.join(config.general.output_path, f"coh{coh_value}_aps.h5")), \
            f'Processing failed (coh{coh_value}_aps.h5 not created).'

        # densification
        args.start = 4
        args.stop = 4

        run(config=config, args=args, logger=self.logger)
        coh_value = int(config.filtering.coherence_p2 * 100)
        assert glob(os.path.join(config.general.output_path, f"coh{coh_value}_ifg_unw.h5")), \
            f'Processing failed (coh{coh_value}_ifg_unw.h5 not created).'
        assert glob(os.path.join(config.general.output_path, f"coh{coh_value}_ts.h5")), \
            f'Processing failed (coh{coh_value}_ts.h5 not created).'

    def testUnwrappingSpace(self):
        """TestUnwrappingTimeAndSpace."""
        config = deepcopy(self.configuration)
        args = deepcopy(self.args)

        # set config
        config.general.apply_temporal_unwrapping = False
        config.preparation.ifg_network_type = "sb"

        # preparation
        args.start = 0
        args.stop = 0

        run(config=config, args=args, logger=self.logger)
        assert glob(os.path.join(config.general.output_path, "background_map.h5")), \
            'Processing failed (background_map.h5 not created).'
        assert glob(os.path.join(config.general.output_path, "coordinates_utm.h5")), \
            'Processing failed (coordinates_utm.h5 not created).'
        assert glob(os.path.join(config.general.output_path, "ifg_network.h5")), \
            'Processing failed (ifg_network.h5 not created).'
        assert glob(os.path.join(config.general.output_path, "ifg_stack.h5")), \
            'Processing failed (ifg_stack.h5 not created).'
        assert glob(os.path.join(config.general.output_path, "temporal_coherence.h5")), \
            'Processing failed (temporal_coherence.h5 not created).'

        # consistencyCheck
        args.start = 1
        args.stop = 1

        run(config=config, args=args, logger=self.logger)
        assert glob(os.path.join(config.general.output_path, "point_network.h5")), \
            'Processing failed (point_network.h5 not created).'
        assert glob(os.path.join(config.general.output_path, "point_network_parameter.h5")), \
            'Processing failed (point_network_parameter.h5 not created).'
        assert glob(os.path.join(config.general.output_path, "p1_ifg_wr.h5")), \
            'Processing failed (p1_ifg_wr.h5 not created).'

        # unwrapping
        args.start = 2
        args.stop = 2

        run(config=config, args=args, logger=self.logger)
        assert glob(os.path.join(config.general.output_path, "p1_ifg_unw.h5")), \
            'Processing failed (p1_ifg_unw.h5 not created).'
        assert glob(os.path.join(config.general.output_path, "p1_ts.h5")), \
            'Processing failed (p1_ts.h5 not created).'

        # filtering
        args.start = 3
        args.stop = 3

        run(config=config, args=args, logger=self.logger)
        assert glob(os.path.join(config.general.output_path, "p1_ts_filt.h5")), \
            'Processing failed (p1_ts_filt.h5 not created).'
        assert glob(os.path.join(config.general.output_path, "p1_aps.h5")), \
            'Processing failed (p1_aps.h5 not created).'
        coh_value = int(config.filtering.coherence_p2 * 100)
        assert glob(os.path.join(config.general.output_path, f"coh{coh_value}_ifg_wr.h5")), \
            f'Processing failed (coh{coh_value}_ifg_wr.h5 not created).'
        assert glob(os.path.join(config.general.output_path, f"coh{coh_value}_aps.h5")), \
            f'Processing failed (coh{coh_value}_aps.h5 not created).'

        # densification
        args.start = 4
        args.stop = 4

        run(config=config, args=args, logger=self.logger)
        coh_value = int(config.filtering.coherence_p2 * 100)
        assert glob(os.path.join(config.general.output_path, f"coh{coh_value}_ifg_unw.h5")), \
            f'Processing failed (coh{coh_value}_ifg_unw.h5 not created).'
        assert glob(os.path.join(config.general.output_path, f"coh{coh_value}_ts.h5")), \
            f'Processing failed (coh{coh_value}_ts.h5 not created).'

    def testPhaseLinking(self):
        """TestUnwrappingTimeAndSpace."""
        config = deepcopy(self.configuration)
        args = deepcopy(self.args)

        # set config
        config.phase_linking.use_phase_linking_results = True
        config.phase_linking.use_ps = True
        config.general.apply_temporal_unwrapping = True
        config.filtering.coherence_p2 = 0.75

        # preparation
        args.start = 0
        args.stop = 0

        run(config=config, args=args, logger=self.logger)
        assert glob(os.path.join(config.general.output_path, "background_map.h5")), \
            'Processing failed (background_map.h5 not created).'
        assert glob(os.path.join(config.general.output_path, "coordinates_utm.h5")), \
            'Processing failed (coordinates_utm.h5 not created).'
        assert glob(os.path.join(config.general.output_path, "ifg_network.h5")), \
            'Processing failed (ifg_network.h5 not created).'
        assert glob(os.path.join(config.general.output_path, "ifg_stack.h5")), \
            'Processing failed (ifg_stack.h5 not created).'
        assert glob(os.path.join(config.general.output_path, "temporal_coherence.h5")), \
            'Processing failed (temporal_coherence.h5 not created).'

        # consistencyCheck
        args.start = 1
        args.stop = 1

        run(config=config, args=args, logger=self.logger)
        assert glob(os.path.join(config.general.output_path, "point_network.h5")), \
            'Processing failed (point_network.h5 not created).'
        assert glob(os.path.join(config.general.output_path, "point_network_parameter.h5")), \
            'Processing failed (point_network_parameter.h5 not created).'
        assert glob(os.path.join(config.general.output_path, "p1_ifg_wr.h5")), \
            'Processing failed (p1_ifg_wr.h5 not created).'

        # unwrapping
        args.start = 2
        args.stop = 2

        run(config=config, args=args, logger=self.logger)
        assert glob(os.path.join(config.general.output_path, "p1_ifg_unw.h5")), \
            'Processing failed (p1_ifg_unw.h5 not created).'
        assert glob(os.path.join(config.general.output_path, "p1_ts.h5")), \
            'Processing failed (p1_ts.h5 not created).'

        # filtering
        args.start = 3
        args.stop = 3

        run(config=config, args=args, logger=self.logger)
        assert glob(os.path.join(config.general.output_path, "p1_ts_filt.h5")), \
            'Processing failed (p1_ts_filt.h5 not created).'
        assert glob(os.path.join(config.general.output_path, "p1_aps.h5")), \
            'Processing failed (p1_aps.h5 not created).'
        coh_value = int(config.filtering.coherence_p2 * 100)
        assert glob(os.path.join(config.general.output_path, f"coh{coh_value}_ifg_wr.h5")), \
            f'Processing failed (coh{coh_value}_ifg_wr.h5 not created).'
        assert glob(os.path.join(config.general.output_path, f"coh{coh_value}_aps.h5")), \
            f'Processing failed (coh{coh_value}_aps.h5 not created).'

        # densification
        args.start = 4
        args.stop = 4

        run(config=config, args=args, logger=self.logger)
        coh_value = int(config.filtering.coherence_p2 * 100)
        assert glob(os.path.join(config.general.output_path, f"coh{coh_value}_ifg_unw.h5")), \
            f'Processing failed (coh{coh_value}_ifg_unw.h5 not created).'
        assert glob(os.path.join(config.general.output_path, f"coh{coh_value}_ts.h5")), \
            f'Processing failed (coh{coh_value}_ts.h5 not created).'

    def testMasking(self):
        """TestUnwrappingTimeAndSpace."""
        config = deepcopy(self.configuration)
        args = deepcopy(self.args)

        # set config
        config.general.apply_temporal_unwrapping = False
        config.preparation.ifg_network_type = "sb"
        config.consistency_check.mask_p1_file = "tests/testdata/aoi_mask.h5"
        config.filtering.mask_p2_file = "tests/testdata/aoi_mask.h5"

        # preparation
        args.start = 0
        args.stop = 0

        run(config=config, args=args, logger=self.logger)
        assert glob(os.path.join(config.general.output_path, "background_map.h5")), \
            'Processing failed (background_map.h5 not created).'
        assert glob(os.path.join(config.general.output_path, "coordinates_utm.h5")), \
            'Processing failed (coordinates_utm.h5 not created).'
        assert glob(os.path.join(config.general.output_path, "ifg_network.h5")), \
            'Processing failed (ifg_network.h5 not created).'
        assert glob(os.path.join(config.general.output_path, "ifg_stack.h5")), \
            'Processing failed (ifg_stack.h5 not created).'
        assert glob(os.path.join(config.general.output_path, "temporal_coherence.h5")), \
            'Processing failed (temporal_coherence.h5 not created).'

        # consistencyCheck
        args.start = 1
        args.stop = 1

        run(config=config, args=args, logger=self.logger)
        assert glob(os.path.join(config.general.output_path, "point_network.h5")), \
            'Processing failed (point_network.h5 not created).'
        assert glob(os.path.join(config.general.output_path, "point_network_parameter.h5")), \
            'Processing failed (point_network_parameter.h5 not created).'
        assert glob(os.path.join(config.general.output_path, "p1_ifg_wr.h5")), \
            'Processing failed (p1_ifg_wr.h5 not created).'

        # unwrapping
        args.start = 2
        args.stop = 2

        run(config=config, args=args, logger=self.logger)
        assert glob(os.path.join(config.general.output_path, "p1_ifg_unw.h5")), \
            'Processing failed (p1_ifg_unw.h5 not created).'
        assert glob(os.path.join(config.general.output_path, "p1_ts.h5")), \
            'Processing failed (p1_ts.h5 not created).'

        # filtering
        args.start = 3
        args.stop = 3

        run(config=config, args=args, logger=self.logger)
        assert glob(os.path.join(config.general.output_path, "p1_ts_filt.h5")), \
            'Processing failed (p1_ts_filt.h5 not created).'
        assert glob(os.path.join(config.general.output_path, "p1_aps.h5")), \
            'Processing failed (p1_aps.h5 not created).'
        coh_value = int(config.filtering.coherence_p2 * 100)
        assert glob(os.path.join(config.general.output_path, f"coh{coh_value}_ifg_wr.h5")), \
            f'Processing failed (coh{coh_value}_ifg_wr.h5 not created).'
        assert glob(os.path.join(config.general.output_path, f"coh{coh_value}_aps.h5")), \
            f'Processing failed (coh{coh_value}_aps.h5 not created).'

        # densification
        args.start = 4
        args.stop = 4

        run(config=config, args=args, logger=self.logger)
        coh_value = int(config.filtering.coherence_p2 * 100)
        assert glob(os.path.join(config.general.output_path, f"coh{coh_value}_ifg_unw.h5")), \
            f'Processing failed (coh{coh_value}_ifg_unw.h5 not created).'
        assert glob(os.path.join(config.general.output_path, f"coh{coh_value}_ts.h5")), \
            f'Processing failed (coh{coh_value}_ts.h5 not created).'<|MERGE_RESOLUTION|>--- conflicted
+++ resolved
@@ -50,52 +50,42 @@
     logger = None
 
     @classmethod
-    def setUp(cls) -> None:
+    def setUp(self) -> None:
         """Define the Class method SetUp."""
         # define class variables, create temporary output dir etc. here
-        cls.root_path = "./"
+        self.root_path = "./"
         if os.path.basename(os.getcwd()) == "tests":
-            cls.root_path = "../"
-
-<<<<<<< HEAD
-        cls.config_file = os.path.abspath(f"{cls.root_path}/tests/testdata/config_test.json")
-        try:
-            with open(cls.config_file) as config_fp:
-                config_dict = json.load(config_fp)
-                cls.configuration = Config(**config_dict)
-        except JSONDecodeError as err:
-            raise IOError(f'Failed to load the configuration json file => {err}')
-=======
+            self.root_path = "../"
+
         self.config_file = os.path.abspath(f"{self.root_path}/tests/testdata/config_test.json")
         self.configuration = loadConfiguration(path=self.config_file)
->>>>>>> aade773e
-
-        cls.logger = logging.getLogger(__name__)
+
+        self.logger = logging.getLogger(__name__)
         console_handler = logging.StreamHandler(sys.stdout)
-        cls.logger.addHandler(console_handler)
-        cls.logger.setLevel(logging.getLevelName('DEBUG'))
-
-        cls.output_data_path = os.path.abspath(f"{cls.root_path}/tests/testdata/output")
+        self.logger.addHandler(console_handler)
+        self.logger.setLevel(logging.getLevelName('DEBUG'))
+
+        self.output_data_path = os.path.abspath(f"{self.root_path}/tests/testdata/output")
         parser = createParser()
-        cls.args = parser.parse_args(["-f", cls.config_file, "0", "4", "-w", cls.output_data_path])
-
-        if not os.path.exists(cls.output_data_path):
-            os.makedirs(join(cls.output_data_path, "pic"))
+        self.args = parser.parse_args(["-f", self.config_file, "0", "4", "-w", self.output_data_path])
+
+        if not os.path.exists(self.output_data_path):
+            os.makedirs(join(self.output_data_path, "pic"))
         else:
-            if not os.path.exists(join(cls.output_data_path, "pic")):
-                os.mkdir(join(cls.output_data_path, "pic"))
+            if not os.path.exists(join(self.output_data_path, "pic")):
+                os.mkdir(join(self.output_data_path, "pic"))
 
     @classmethod
-    def tearDown(cls) -> None:
+    def tearDown(self) -> None:
         """Define the Class method tearDown."""
         # delete testfolder or do some other cleanup here
         try:
-            if os.path.exists(cls.output_data_path):
-                shutil.rmtree(cls.output_data_path)
+            if os.path.exists(self.output_data_path):
+                shutil.rmtree(self.output_data_path)
         except OSError:
-            print("Deletion of the directory %s failed" % cls.output_data_path)
+            print("Deletion of the directory %s failed" % self.output_data_path)
         else:
-            print("Successfully deleted the directory %s" % cls.output_data_path)
+            print("Successfully deleted the directory %s" % self.output_data_path)
 
     def testUnwrappingTimeAndSpace(self):
         """TestUnwrappingTimeAndSpace."""
