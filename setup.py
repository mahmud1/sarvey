--- conflicted
+++ resolved
@@ -45,15 +45,8 @@
 req = [
     "cython", "numpy", "pyproj", "matplotlib", "numba", "scipy",
     "mintpy", "h5py", "overpy", "gstools", "shapely", "pandas", "geopandas", "pymaxflow",
-<<<<<<< HEAD
-    "pillow", "importlib_resources", "json5", "cmcrameri", 'pydantic',
+    "pillow", "importlib_resources", "json5", "cmcrameri", 'pydantic<=1.10.10',
     "miaplpy @ git+https://github.com/insarlab/MiaplPy.git",
-=======
-    "pillow", "importlib_resources", "kamui", "json5", "cmcrameri", 'pydantic<=1.10.10',
-    "miaplpy @ git+https://github.com/insarlab/MiaplPy.git"
-
-
->>>>>>> 8ed491a0
     "kamui @ git+https://github.com/mahmud1/kamui.git@numpy"
 ]
 
