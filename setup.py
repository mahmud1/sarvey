#!/usr/bin/env python

# SARvey - A multitemporal InSAR time series tool for the derivation of displacements.
#
# Copyright (C) 2021-2025 Andreas Piter (IPI Hannover, piter@ipi.uni-hannover.de)
#
# This software was developed together with FERN.Lab (fernlab@gfz-potsdam.de) in the context
# of the SAR4Infra project with funds of the German Federal Ministry for Digital and
# Transport and contributions from Landesamt fuer Vermessung und Geoinformation
# Schleswig-Holstein and Landesbetrieb Strassenbau und Verkehr Schleswig-Holstein.
#
# This program is free software: you can redistribute it and/or modify it under
# the terms of the GNU General Public License as published by the Free Software
# Foundation, either version 3 of the License, or (at your option) any later
# version.
#
# Important: This package uses PyMaxFlow. The core of PyMaxflows library is the C++
# implementation by Vladimir Kolmogorov. It is also licensed under the GPL, but it REQUIRES that you
# cite [BOYKOV04] (see LICENSE) in any resulting publication if you use this code for research purposes.
# This requirement extends to SARvey.
#
# This program is distributed in the hope that it will be useful, but WITHOUT
# ANY WARRANTY; without even the implied warranty of MERCHANTABILITY or FITNESS
# FOR A PARTICULAR PURPOSE. See the GNU Lesser General Public License for more
# details.
#
# You should have received a copy of the GNU Lesser General Public License along
# with this program. If not, see <https://www.gnu.org/licenses/>.

"""The setup script."""


from setuptools import setup, find_packages

with open('README.rst') as readme_file:
    readme = readme_file.read()

with open('HISTORY.rst') as history_file:
    history = history_file.read()

version = {}
with open("sarvey/version.py") as version_file:
    exec(version_file.read(), version)

req = [
    "cython", "numpy", "pyproj", "matplotlib", "numba", "scipy",
    "mintpy", "h5py", "overpy", "gstools", "shapely", "pandas", "geopandas", "pymaxflow",
<<<<<<< HEAD
    "pillow", "importlib_resources", "json5", "cmcrameri", 'pydantic<=1.10.10',
    "miaplpy @ git+https://github.com/insarlab/MiaplPy.git",
    "kamui @ git+https://github.com/mahmud1/kamui.git@numpy"
=======
    "pillow", "importlib_resources", "kamui", "json5", "cmcrameri", 'pydantic<=1.10.10',
    "miaplpy @ git+https://github.com/insarlab/MiaplPy.git"
>>>>>>> ab7eb4c2
]

req_setup = []

req_test = ['pytest>=3', 'pytest-cov', 'pytest-reporter-html1', 'urlchecker']

req_doc = [
    'sphinx>=4.1.1',
    'sphinx-argparse',
    'sphinx-autodoc-typehints',
    'sphinx_rtd_theme'
]

req_lint = ['flake8', 'pycodestyle', 'pydocstyle']

req_dev = ['twine'] + req_setup + req_test + req_doc + req_lint

extra_req = ["gdal"]

setup(
    author="Andreas Piter",
    author_email='piter@ipi.uni-hannover.de',
    python_requires='>=3.7',
    classifiers=[
        'Development Status :: Release Candidate',
        'Intended Audience :: Researchers',
        'None',
        'Natural Language :: English',
        'Programming Language :: Python :: 3',
        'Programming Language :: Python :: 3.7',
        'Programming Language :: Python :: 3.8',
        'Programming Language :: Python :: 3.9',
        'Programming Language :: Python :: 3.10'
    ],
    description="InSAR time series analysis software for SAR4Infra project",
    entry_points={
        'console_scripts': [
            'sarvey=sarvey.sarvey_mti:main',
            'sarvey_plot=sarvey.sarvey_plot:main',
            'sarvey_export=sarvey.sarvey_export:main',
            'sarvey_mask=sarvey.sarvey_mask:main',
            'sarvey_osm=sarvey.sarvey_osm:main',
        ],
    },
    extras_require={
        "doc": req_doc,
        "test": req_test,
        "lint": req_lint,
        "dev": req_dev
    },
    install_requires=req,
    license="GPLv3",
    include_package_data=True,
    keywords='sarvey',
    long_description=readme,
    name='sarvey',
    packages=find_packages(include=['sarvey', 'sarvey.*']),
    setup_requires=req_setup,
    test_suite='tests',
    tests_require=req_test,
    url='https://github.com/luhipi/sarvey',
    version=version['__version__'],
    zip_safe=False,
)<|MERGE_RESOLUTION|>--- conflicted
+++ resolved
@@ -43,16 +43,10 @@
     exec(version_file.read(), version)
 
 req = [
-    "cython", "numpy", "pyproj", "matplotlib", "numba", "scipy",
+    "cython", "numpy<=1.26", "pyproj", "matplotlib", "numba", "scipy",
     "mintpy", "h5py", "overpy", "gstools", "shapely", "pandas", "geopandas", "pymaxflow",
-<<<<<<< HEAD
-    "pillow", "importlib_resources", "json5", "cmcrameri", 'pydantic<=1.10.10',
-    "miaplpy @ git+https://github.com/insarlab/MiaplPy.git",
-    "kamui @ git+https://github.com/mahmud1/kamui.git@numpy"
-=======
     "pillow", "importlib_resources", "kamui", "json5", "cmcrameri", 'pydantic<=1.10.10',
     "miaplpy @ git+https://github.com/insarlab/MiaplPy.git"
->>>>>>> ab7eb4c2
 ]
 
 req_setup = []
