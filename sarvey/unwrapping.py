#!/usr/bin/env python

# SARvey - A multitemporal InSAR time series tool for the derivation of displacements.
#
# Copyright (C) 2021-2025 Andreas Piter (IPI Hannover, piter@ipi.uni-hannover.de)
#
# This software was developed together with FERN.Lab (fernlab@gfz-potsdam.de) in the context
# of the SAR4Infra project with funds of the German Federal Ministry for Digital and
# Transport and contributions from Landesamt fuer Vermessung und Geoinformation
# Schleswig-Holstein and Landesbetrieb Strassenbau und Verkehr Schleswig-Holstein.
#
# This program is free software: you can redistribute it and/or modify it under
# the terms of the GNU General Public License as published by the Free Software
# Foundation, either version 3 of the License, or (at your option) any later
# version.
#
# Important: This package uses PyMaxFlow. The core of PyMaxflows library is the C++
# implementation by Vladimir Kolmogorov. It is also licensed under the GPL, but it REQUIRES that you
# cite [BOYKOV04] (see LICENSE) in any resulting publication if you use this code for research purposes.
# This requirement extends to SARvey.
#
# This program is distributed in the hope that it will be useful, but WITHOUT
# ANY WARRANTY; without even the implied warranty of MERCHANTABILITY or FITNESS
# FOR A PARTICULAR PURPOSE. See the GNU Lesser General Public License for more
# details.
#
# You should have received a copy of the GNU Lesser General Public License along
# with this program. If not, see <https://www.gnu.org/licenses/>.

"""Unwrapping module for SARvey."""
import multiprocessing
from os.path import join, dirname
import time
from typing import Union

import matplotlib.pyplot as plt
import numpy as np
from kamui import unwrap_arbitrary
from scipy.sparse import csr_matrix
from scipy.sparse.csgraph import structural_rank
from scipy.sparse.linalg import lsqr
from scipy.optimize import minimize
from logging import Logger
import cmcrameri as cmc

from mintpy.utils import ptime

import sarvey.utils as ut
from sarvey.ifg_network import IfgNetwork
from sarvey.objects import Network, NetworkParameter, AmplitudeImage


def objFuncTemporalCoherence(x, *args):
    """Compute temporal coherence from parameters and phase. To be used as objective function for optimization.

    Parameters
    ----------
    x: np.ndarray
        Search space for the DEM error in a 1D grid.
    args: tuple
        Additional arguments: (design_mat, obs_phase, scale_vel, scale_demerr).

    Returns
    -------
    1 - gamma: float
    """
    (design_mat, obs_phase, scale_vel, scale_demerr) = args

    # equalize the gradients in both directions
    x[0] *= scale_demerr
    x[1] *= scale_vel

    pred_phase = np.matmul(design_mat, x)
    res = (obs_phase - pred_phase.T).ravel()
    gamma = np.abs(np.mean(np.exp(1j * res)))
    return 1 - gamma


def gridSearchTemporalCoherence(*, demerr_grid: np.ndarray, vel_grid: np.ndarray, design_mat: np.ndarray,
                                obs_phase: np.ndarray):
    """Grid search which maximizes the temporal coherence as the objective function.

    Parameters
    ----------
    demerr_grid: np.ndarray
        Search space for the DEM error in a 2D grid.
    vel_grid: np.ndarray
        Search space for the velocity in a 2D grid.
    design_mat: np.ndarray
        Design matrix for estimating parameters from arc phase.
    obs_phase: np.ndarray
        Observed phase of the arc.

    Returns
    -------
    demerr: float
        estimated DEM error.
    vel: float
        estimated velocity.
    gamma: float
        estimated temporal coherence.
    """
    demerr_grid_flat = demerr_grid.flatten()
    vel_grid_flat = vel_grid.flatten()
    gamma_flat = np.array(
        [1 - objFuncTemporalCoherence(np.array([demerr_grid_flat[i], vel_grid_flat[i]]),
                                      design_mat, obs_phase, 1, 1)
         for i in range(demerr_grid_flat.shape[0])])
    gamma = gamma_flat.reshape(demerr_grid.shape)
    idx_max_gamma = np.argmax(gamma_flat)

    # return demerr_grid_flat[idx_max_gamma], vel_grid_flat[idx_max_gamma], gamma_flat[idx_max_gamma]
    return demerr_grid_flat[idx_max_gamma], vel_grid_flat[idx_max_gamma], gamma


def findOptimum(*, obs_phase: np.ndarray, design_mat: np.ndarray, val_range: np.ndarray):
    """Find optimal value within a one dimensional search space that fits to the observed phase.

    Parameters
    ----------
    obs_phase: np.ndarray
        Observed phase of the arc.
    design_mat: np.ndarray
        Design matrix for estimating parameters from arc phase.
    val_range: np.ndarray
        Range of possible values for the solution. Can be either for DEM error or velocity.

    Returns
    -------
    opt_val: scipy.optimize.minimize return value
    gamma: float
    pred_phase: np.ndarray
    """
    pred_phase = design_mat[:, np.newaxis] * val_range[np.newaxis, :]  # broadcasting
    if len(obs_phase.shape) == 2:
        # step densification
        res = obs_phase[:, np.newaxis, :] - pred_phase.T
        res = np.moveaxis(res, 0, 1)
        res = res.reshape((pred_phase.shape[1], -1))  # combine residuals from all arcs
    else:
        # step consistency check
        res = obs_phase - pred_phase.T

    gamma = np.abs(np.mean(np.exp(1j * res), axis=1))
    max_idx = np.argmax(gamma)
    opt_val = val_range[max_idx]
    return opt_val, gamma[max_idx], pred_phase[:, max_idx]


def oneDimSearchTemporalCoherence(*, demerr_range: np.ndarray, vel_range: np.ndarray, obs_phase: np.ndarray,
                                  design_mat: np.ndarray):
    """One dimensional search for maximum temporal coherence that fits the observed arc phase.

    Parameters
    ----------
    demerr_range: np.ndarray
        Search space for the DEM error in a 1D grid.
    vel_range: np.ndarray
        Search space for the velocity in a 1D grid.
    design_mat: np.ndarray
        Design matrix for estimating parameters from arc phase.
    obs_phase: np.ndarray
        Observed phase of the arc.

    Returns
    -------
    demerr: float
    vel: float
    gamma: float
    """
    demerr, gamma_demerr, pred_phase_demerr = findOptimum(
        obs_phase=obs_phase,
        design_mat=design_mat[:, 0],
        val_range=demerr_range
    )

    vel, gamma_vel, pred_phase_vel = findOptimum(
        obs_phase=obs_phase,
        design_mat=design_mat[:, 1],
        val_range=vel_range
    )

    if gamma_vel > gamma_demerr:
        demerr, gamma_demerr, pred_phase_demerr = findOptimum(
            obs_phase=obs_phase - pred_phase_vel,
            design_mat=design_mat[:, 0],
            val_range=demerr_range
        )
        vel, gamma_vel, pred_phase_vel = findOptimum(
            obs_phase=obs_phase - pred_phase_demerr,
            design_mat=design_mat[:, 1],
            val_range=vel_range
        )
    else:
        vel, gamma_vel, pred_phase_vel = findOptimum(
            obs_phase=obs_phase - pred_phase_demerr,
            design_mat=design_mat[:, 1],
            val_range=vel_range
        )
        demerr, gamma_demerr, pred_phase_demerr = findOptimum(
            obs_phase=obs_phase - pred_phase_vel,
            design_mat=design_mat[:, 0],
            val_range=demerr_range
        )

    # improve initial estimate with gradient descent approach
    scale_demerr = demerr_range.max()
    scale_vel = vel_range.max()

    demerr, vel, gamma = gradientSearchTemporalCoherence(
        scale_vel=scale_vel,
        scale_demerr=scale_demerr,
        obs_phase=obs_phase,
        design_mat=design_mat,
        x0=np.array([demerr / scale_demerr,
                     vel / scale_vel]).T
    )

    pred_phase = np.matmul(design_mat, np.array([demerr, vel]))
    res = (obs_phase - pred_phase.T).ravel()
    gamma = np.abs(np.mean(np.exp(1j * res)))
    return demerr, vel, gamma


def gradientSearchTemporalCoherence(*, scale_vel: float, scale_demerr: float, obs_phase: np.ndarray,
                                    design_mat: np.ndarray, x0: np.ndarray):
    """GradientSearchTemporalCoherence.

    Parameters
    ----------
    scale_demerr: float
        Scaling factor for DEM error to equalize the axis of the search space.
    scale_vel: float
        Scaling factor for velocity to equalize the axis of the search space.
    design_mat: np.ndarray
        Design matrix for estimating parameters from arc phase.
    obs_phase: np.ndarray
        Observed phase of the arc.
    x0: np.ndarray
        Initial values for optimization.

    Returns
    -------
    demerr: float
    vel: float
    gamma: float
    """
    opt_res = minimize(
        objFuncTemporalCoherence,
        x0,
        args=(design_mat, obs_phase, scale_vel, scale_demerr),
        bounds=((-1, 1), (-1, 1)),
        method='L-BFGS-B'
    )
    gamma = 1 - opt_res.fun
    demerr = opt_res.x[0] * scale_demerr
    vel = opt_res.x[1] * scale_vel
    return demerr, vel, gamma


def launchAmbiguityFunctionSearch(parameters: tuple):
    """Wrap for launching ambiguity function for temporal unwrapping in parallel.

    Parameters
    ----------
    parameters: tuple
        Arguments for temporal unwrapping in parallel.

    Returns
    -------
    arc_idx_range: np.ndarray
    demerr: np.ndarray
    vel: np.ndarray
    gamma: np.ndarray
    """
    (arc_idx_range, num_arcs, phase, slant_range, loc_inc, ifg_net_obj, wavelength, velocity_bound, demerr_bound,
     num_samples) = parameters

    demerr = np.zeros((num_arcs, 1), dtype=np.float32)
    vel = np.zeros((num_arcs, 1), dtype=np.float32)
    gamma = np.zeros((num_arcs, 1), dtype=np.float32)

    design_mat = np.zeros((ifg_net_obj.num_ifgs, 2), dtype=np.float32)

    demerr_range = np.linspace(-demerr_bound, demerr_bound, num_samples)
    vel_range = np.linspace(-velocity_bound, velocity_bound, num_samples)

    # prog_bar = ptime.progressBar(maxValue=num_arcs)

    factor = 4 * np.pi / wavelength

    for k in range(num_arcs):
        design_mat[:, 0] = factor * ifg_net_obj.pbase_ifg / (slant_range[k] * np.sin(loc_inc[k]))
        design_mat[:, 1] = factor * ifg_net_obj.tbase_ifg

        demerr[k], vel[k], gamma[k] = oneDimSearchTemporalCoherence(
            demerr_range=demerr_range,
            vel_range=vel_range,
            obs_phase=phase[k, :],
            design_mat=design_mat
        )

    return arc_idx_range, demerr, vel, gamma


def temporalUnwrapping(*, ifg_net_obj: IfgNetwork, net_obj: Network,  wavelength: float, velocity_bound: float,
                       demerr_bound: float, num_samples: int, num_cores: int = 1, logger: Logger) -> \
        tuple[np.ndarray, np.ndarray, np.ndarray]:
    """Solve ambiguities for every arc in spatial Network object.

    Parameters
    ----------
    ifg_net_obj: IfgNetwork
        The IfgNetwork object.
    net_obj: Network
        The Network object.
    wavelength: float
        The wavelength.
    velocity_bound: float
        The velocity bound.
    demerr_bound: float
        The DEM error bound.
    num_samples: int
        The number of samples for the search space.
    num_cores: int
        Number of cores to be used. Default is 1.
    logger: Logger
        Logging handler.

    Returns
    -------
    demerr: np.ndarray
    vel: np.ndarray
    gamma: np.ndarray
    """
    msg = "#" * 10
    msg += " TEMPORAL UNWRAPPING: AMBIGUITY FUNCTION "
    msg += "#" * 10
    logger.info(msg)

    start_time = time.time()

    if num_cores == 1:
        args = (
            np.arange(net_obj.num_arcs), net_obj.num_arcs, net_obj.phase,
            net_obj.slant_range, net_obj.loc_inc, ifg_net_obj, wavelength, velocity_bound, demerr_bound, num_samples)
        arc_idx_range, demerr, vel, gamma = launchAmbiguityFunctionSearch(parameters=args)
    else:
<<<<<<< HEAD
        logger.info(f"start parallel processing with {num_cores} cores.")
        pool = multiprocessing.Pool(processes=num_cores)
=======
        logger.info(msg="start parallel processing with {} cores.".format(num_cores))
>>>>>>> 1dd886a5

        demerr = np.zeros((net_obj.num_arcs, 1), dtype=np.float32)
        vel = np.zeros((net_obj.num_arcs, 1), dtype=np.float32)
        gamma = np.zeros((net_obj.num_arcs, 1), dtype=np.float32)

        num_cores = net_obj.num_arcs if num_cores > net_obj.num_arcs else num_cores  # avoids having more samples then
        # cores
        idx = ut.splitDatasetForParallelProcessing(num_samples=net_obj.num_arcs, num_cores=num_cores)

        args = [(
            idx_range,
            idx_range.shape[0],
            net_obj.phase[idx_range, :],
            net_obj.slant_range[idx_range],
            net_obj.loc_inc[idx_range],
            ifg_net_obj,
            wavelength,
            velocity_bound,
            demerr_bound,
            num_samples) for idx_range in idx]

        with multiprocessing.Pool(processes=num_cores) as pool:
            results = pool.map(func=launchAmbiguityFunctionSearch, iterable=args)

        # retrieve results
        for i, demerr_i, vel_i, gamma_i in results:
            demerr[i] = demerr_i
            vel[i] = vel_i
            gamma[i] = gamma_i

    m, s = divmod(time.time() - start_time, 60)
    logger.info("Finished temporal unwrapping.")
    logger.debug(f"time used: {m:02.0f} mins {s:02.1f} secs.")
    return demerr, vel, gamma


def launchSpatialUnwrapping(parameters: tuple) -> tuple[np.ndarray, np.ndarray]:
    """LaunchSpatialUnwrapping.

    Parameters
    ----------
    parameters: tuple
        idx_range, num_ifgs, num_points, edges, phase

    Returns
    -------
    idx_range: np.ndarray
    unw_phase: np.ndarray
    """
    # Unpack the parameters
    (idx_range, num_ifgs, num_points, method, edges, phase) = parameters

    prog_bar = ptime.progressBar(maxValue=num_ifgs)

    unw_phase = np.zeros((num_points, num_ifgs), dtype=np.float32)

    # Perform the PUMA phase unwrapping
    for i in range(num_ifgs):
        if method == "puma":
            unw_phase[:, i] = unwrap_arbitrary(
                psi=phase[:, i],
                edges=edges,
                simplices=None,
                method="gc",
                period=2*np.pi,
                start_i=0,
                p=0.2
            )
        else:
            unw_phase[:, i] = unwrap_arbitrary(
                psi=phase[:, i],
                edges=edges,
                simplices=None,  # todo: compute simplices for ILP
                method="ilp",
                period=2*np.pi,
                start_i=0,
            )
        prog_bar.update(value=i + 1, every=1,
                        suffix='{}/{} ifgs unwrapped. '.format(i + 1, num_ifgs))

    unw_phase = unw_phase - np.mean(unw_phase, axis=0)
    return idx_range, unw_phase


def spatialUnwrapping(*, num_ifgs: int, num_points: int, phase: np.ndarray, edges: np.ndarray, method: str,
                      num_cores: int, logger: Logger):
    """Spatial unwrapping of interferograms for a set of points.

    Parameters
    ----------
    num_ifgs: int
        Number of interferograms.
    num_points: int
        Number of points.
    phase: np.ndarray
        Phase of the interferograms at the points.
    edges: np.ndarray
        Edges/arcs of the graph.
    method: str
        Method for spatial unwrapping (puma or ilp).
    num_cores: int
        Number of cores to be used in multiprocessing.
    logger: Logger
        Logging handler.

    Returns
    -------
    unw_phase: np.ndarray
        Unwrapped phase of the interferograms at the points.
    """
    msg = "#" * 10
    msg += f" SPATIAL UNWRAPPING: {method} "
    msg += "#" * 10
    logger.info(msg)

    start_time = time.time()

    if num_cores == 1:
        parameters = (
            np.arange(num_ifgs),
            num_ifgs,
            num_points,
            method,
            edges,
            phase
        )
        idx_range, unw_phase = launchSpatialUnwrapping(parameters=parameters)
    else:
<<<<<<< HEAD
        logger.info(f"start parallel processing with {num_cores} cores.")
        pool = multiprocessing.Pool(processes=num_cores)
=======
        logger.info(msg="start parallel processing with {} cores.".format(num_cores))
>>>>>>> 1dd886a5

        unw_phase = np.zeros((num_points, num_ifgs), dtype=np.float32)
        num_cores = num_ifgs if num_cores > num_ifgs else num_cores
        # avoids having more samples than cores
        idx = ut.splitDatasetForParallelProcessing(num_samples=num_ifgs, num_cores=num_cores)

        args = [(
            idx_range,
            idx_range.shape[0],
            num_points,
            method,
            edges,
            phase[:, idx_range]) for idx_range in idx]

        with multiprocessing.Pool(processes=num_cores) as pool:
            results = pool.map(func=launchSpatialUnwrapping, iterable=args)

        # retrieve results
        for i, phase in results:
            unw_phase[:, i] = phase

    m, s = divmod(time.time() - start_time, 60)
    logger.debug("time used: {m:02.0f} mins {s:02.1f} secs.")

    return unw_phase


def spatialParameterIntegrationIterative(*,
                                         val_arcs: np.ndarray,
                                         all_arcs: np.ndarray,
                                         coord_xy: np.ndarray,
                                         all_weights: np.ndarray,
                                         spatial_ref_idx: int = 0,
                                         res_tol: float = 1e-3,
                                         max_rm_fraction: float = 0.001,
                                         logger: Logger):
    """Unwrapping double-difference arc parameters spatially.

    The parameters at the arcs are integrated spatially to the points. The integration is done iteratively using
    least-squares by removing the arcs with the highest residuals in each iteration.
    The integration stops when the sum of the residuals is below a threshold.
    Function is adopted from StaMPS software (Hooper et al., 2007).

    Parameters
    ----------
    val_arcs: np.ndarray
        Value at the arcs (e.g. DEM error, velocity).
    all_arcs: np.ndarray
        Arcs of the spatial network.
    coord_xy: np.ndarray
        Radar coordinates of the points in the spatial network.
    all_weights: np.ndarray
        Weights of the arcs (e.g. temporal coherence from temporal unwrapping)
    spatial_ref_idx: int
        Index of the spatial reference point (default = 0). Can be arbitrary.
    res_tol: float
        Threshold on the sum of the residual phase (default = 1e-3). Convergence criterion.
    max_rm_fraction: float
        Fraction of the arcs that are removed in each iteration (default = 0.001).
    logger: Logger
        Logging handler

    Returns
    -------
    val_points: np.ndarray
        Estimated parameters at the points resulting from the integration of the parameters at the arcs.
    """
    all_arcs = np.array(all_arcs)
    num_points = coord_xy.shape[0]
    num_arcs = all_arcs.shape[0]

    # create design matrix
    a = np.zeros((num_arcs, num_points))
    for i in range(num_arcs):
        a[i, all_arcs[i][0]] = 1
        a[i, all_arcs[i][1]] = -1

    # find the number of arcs per point
    arcs_per_point = np.zeros(num_points, )

    for i in range(num_points):
        arcs_per_point[i] = np.where(a[:, i] != 0)[0].shape[0]

    # remove reference point from design matrix
    all_a = csr_matrix(all_weights * np.delete(a, spatial_ref_idx, 1))

    # don't even start if the network is not connected
    if structural_rank(all_a) < all_a.shape[1]:
        logger.exception("Spatial point network is not connected. Phase cannot be unwrapped!")
        raise Exception

    # set n_bad to maximum fraction of bad edges that can be removed
    n_bad = np.ceil(num_arcs * max_rm_fraction).astype(np.int64)

    # initialize output
    val_points = np.zeros((num_points,))
    points_idx = np.ones((num_points,), dtype=bool)
    points_idx[spatial_ref_idx] = False
    x_hat = np.zeros((num_points - 1,))

    start_time = time.time()

    arcs = all_arcs
    obv_vec = val_arcs.reshape(-1, ) * all_weights.reshape(-1, )
    a = all_a
    weights = all_weights
    num_arcs = obv_vec.size

    r = None
    num_arcs_save = None
    arcs_save = None
    a_save = None
    weights_save = None
    obv_vec_save = None
    i = 0
    while True:
        if structural_rank(a) >= a.shape[1]:
            x_hat[:] = lsqr(a, obv_vec)[0]

            # store the current version of variables, being able to go back to previous iteration if too many arcs
            # removed
            a_save = a
            obv_vec_save = obv_vec
            weights_save = weights
            arcs_save = arcs
            num_arcs_save = num_arcs

            # compute residuals
            r = obv_vec - np.matmul(a.toarray(), x_hat)

        else:  # network is not connected anymore, remove less psPoints and try again
            # x_hat = np.linalg.lstsq(a_save, obv_vec_save, rcond=None)[0]  # unclear: I think it is not necessary to
            # recompute the inversion.
            n_bad = np.ceil(n_bad / 10).astype(np.int64)  # remove less point

        if np.all(np.abs(r) < res_tol):
            break
        else:
            # drop arcs with the highest residuals, but only drop max one arc per point
            ps_w_dropped_arc = np.zeros((num_points,))
            good_arc_idx = np.ones((num_arcs_save,), dtype=bool)
            r_sort_idx = np.abs(r).argsort()[::-1]  # descending order, makes for loop easier

            for j in range(n_bad):  # remove arcs one by one
                bad_arc_idx = r_sort_idx[j]
                ps_idx0 = arcs_save[bad_arc_idx][0]
                ps_idx1 = arcs_save[bad_arc_idx][1]
                if (ps_w_dropped_arc[ps_idx0] == 0) and (ps_w_dropped_arc[
                                                             ps_idx1] == 0):  # if arc not already dropped for either
                    # point of current arc drop current arc
                    good_arc_idx[bad_arc_idx] = False
                    # mark both psPoints from the arc as having an arc dropped
                    ps_w_dropped_arc[ps_idx0] = 1
                    ps_w_dropped_arc[ps_idx1] = 1

            # update all variables for next iteration
            arcs = arcs_save[good_arc_idx, :]
            obv_vec = obv_vec_save[good_arc_idx]
            a = a_save[good_arc_idx, :]
            weights = weights_save[good_arc_idx]
            num_arcs = obv_vec.size

        i += 1

    val_points[points_idx] = x_hat

    m, s = divmod(time.time() - start_time, 60)
    logger.debug(f"time used: {m:02.0f} mins {s:02.1f} secs.\n")

    return val_points


def spatialParameterIntegration(*,
                                val_arcs: np.ndarray,
                                arcs: np.ndarray,
                                coord_xy: np.ndarray,
                                weights: np.ndarray,
                                spatial_ref_idx: int = 0,
                                logger: Logger):
    """Unwrapping double-difference arc parameters spatially.

    The parameters at the arcs are integrated spatially to the points. The integration is done using least-squares.

    Parameters
    ----------
    val_arcs: np.ndarray
        Value at the arcs (e.g. DEM error, velocity).
    arcs: np.ndarray
        Arcs of the spatial network.
    coord_xy: np.ndarray
        Radar coordinates of the points in the spatial network.
    weights: np.ndarray
        Weights of the arcs (e.g. temporal coherence from temporal unwrapping)
    spatial_ref_idx: int
        Index of the spatial reference point (default = 0). Can be arbitrary.
    logger: Logger
        Logging handler

    Returns
    -------
    val_points: np.ndarray
        Estimated parameters at the points resulting from the integration of the parameters at the arcs.
    """
    arcs = np.array(arcs)
    num_points = coord_xy.shape[0]
    num_arcs = arcs.shape[0]

    # create design matrix
    design_mat = np.zeros((num_arcs, num_points))
    for i in range(num_arcs):
        design_mat[i, arcs[i][0]] = 1
        design_mat[i, arcs[i][1]] = -1

    # remove reference point from design matrix
    design_mat = csr_matrix(weights * np.delete(design_mat, spatial_ref_idx, 1))

    # don't even start if the network is not connected
    if structural_rank(design_mat) < design_mat.shape[1]:
        raise Exception("Spatial point network is not connected. Cannot integrate parameters spatially!")

    start_time = time.time()

    obv_vec = val_arcs.reshape(-1, ) * weights.reshape(-1, )

    x_hat = lsqr(design_mat, obv_vec)[0]

    m, s = divmod(time.time() - start_time, 60)
    logger.debug(f"time used: {m:02.0f} mins {s:02.1f} secs.")

    val_points = np.zeros((num_points,))
    points_idx = np.ones((num_points,), dtype=bool)
    points_idx[spatial_ref_idx] = False
    val_points[points_idx] = x_hat

    return val_points


def computeNumArcsPerPoints(*, net_obj: Network, point_id: np.ndarray,
                            logger: Logger) -> tuple[np.ndarray, np.ndarray]:
    """Remove Points with less than specified number of arcs.

    Parameters
    ----------
    net_obj: Network
        The spatial Network object.
    point_id: np.ndarray
        ID of the points in the network.
    logger: Logger
        Logging handler.

    Returns
    -------
     design_mat: np.ndarray
        Design matrix of the spatial network
     arcs_per_point: np.ndarray
        Number of arcs that each point is connected with.
    """
    logger.info("Removal of arcs and PSC that cannot be tested.")

    num_points = point_id.shape[0]

    # create design matrix
    design_mat = np.zeros((net_obj.num_arcs, num_points))
    for i in range(net_obj.num_arcs):
        design_mat[i, net_obj.arcs[i][0]] = 1
        design_mat[i, net_obj.arcs[i][1]] = -1

    # find the number of arcs per point
    arcs_per_point = np.zeros(num_points, )

    for i in range(num_points):
        arcs_per_point[i] = np.where(design_mat[:, i] != 0)[0].shape[0]

    return design_mat, arcs_per_point


def computeAvgCoherencePerPoint(*, net_obj: Network, point_id: np.ndarray, logger: Logger) -> np.ndarray:
    """Compute the average coherence from all arcs that a point is connected with. Used to remove incoherent points.

    Parameters
    ----------
    net_obj: Network
        The Network object.
    point_id: np.ndarray
        ID of the points in the network.
    logger: Logger
        Logging handler.

    Returns
    -------
    mean_gamma_point: np.ndarray
        Average coherence per point
    """
    logger.info("Removal of points whose arcs are incoherent in average.")

    num_points = point_id.shape[0]

    # create design matrix
    a = np.zeros((net_obj.num_arcs, num_points))
    for i in range(net_obj.num_arcs):
        a[i, net_obj.arcs[i][0]] = net_obj.gamma[i]
        a[i, net_obj.arcs[i][1]] = net_obj.gamma[i]

    a[a == 0] = np.nan
    mean_gamma_point = np.nanmean(a, axis=0)

    return mean_gamma_point


def removeArcsByPointMask(*, net_obj: Union[Network, NetworkParameter], point_id: np.ndarray, coord_xy: np.ndarray,
                          p_mask: np.ndarray, design_mat: np.ndarray,
                          logger: Logger) -> tuple[Network, np.ndarray, np.ndarray, np.ndarray]:
    """Remove all entries related to the arc observations connected to the points which have a False value in p_mask.

    Parameters
    ----------
    net_obj: Network
        The Network object.
    point_id: np.ndarray
        ID of the points in the network.
    coord_xy: np.ndarray
        Radar coordinates of the points in the spatial network.
    p_mask: np.ndarray
        Boolean mask with True for points to keep, and False for points to remove.
    design_mat: np.ndarray
        Design matrix describing the relation between arcs and points.
    logger: Logger
        Logging handler.

    Returns
    -------
    net_obj: Network
        Network object without the removed arcs and points.
    point_id: np.ndarray
        ID of the points in the network without the removed points.
    coord_xy: np.ndarray
        Radar coordinates of the points in the spatial network without the removed points.
    design_mat: np.ndarray
        Design matrix describing the relation between arcs and points without the removed points and arcs.
    """
    # find respective arcs
    a_idx = list()
    for p_idx in np.where(~p_mask)[0]:
        a_idx.append(np.where(design_mat[:, p_idx] != 0)[0])

    if len(a_idx) != 0:
        a_idx = np.hstack(a_idx)
        a_mask = np.ones((net_obj.num_arcs,), dtype=np.bool_)
        a_mask[a_idx] = False
        net_obj.removeArcs(mask=a_mask)
        design_mat = design_mat[a_mask, :]
    else:
        a_idx = np.array(a_idx)  # so I can check the size

    # remove psPoints
    point_id = point_id[p_mask]
    design_mat = design_mat[:, p_mask]
    coord_xy = coord_xy[p_mask, :]

    # beside removing the arcs in "arcs", the tuple indices have to be changed to make them fit to new point indices
    for p_idx in np.sort(np.where(~p_mask)[0])[::-1]:
        net_obj.arcs[np.where((net_obj.arcs[:, 0] > p_idx)), 0] -= 1
        net_obj.arcs[np.where((net_obj.arcs[:, 1] > p_idx)), 1] -= 1

    logger.info(f"Removed {a_idx.size} arc(s) connected to the removed point(s)")
    return net_obj, point_id, coord_xy, design_mat


def removeGrossOutliers(*, net_obj: Network, point_id: np.ndarray, coord_xy: np.ndarray, min_num_arc: int = 3,
                        quality_thrsh: float = 0.0,
                        logger: Logger) -> tuple[Network, np.ndarray, np.ndarray, np.ndarray]:
    """Remove both gross outliers which have many low quality arcs and points which are not well connected.

    Parameters
    ----------
    net_obj: Network
        The spatial Network object.
    point_id: np.ndarray
        ID of the points in the network.
    coord_xy: np.ndarray
        Radar coordinates of the points in the spatial network.
    min_num_arc: int
        Threshold on the minimal number of arcs per point. Default = 3.
    quality_thrsh: float
        Threshold on the temporal coherence of the arcs. Default = 0.0.
    logger: Logger
        Logging handler.

    Returns
    -------
    net_obj: Network
        Network object without the removed arcs and points.
    point_id: np.ndarray
        ID of the points in the network without the removed points.
    coord_xy: np.ndarray
        Radar coordinates of the points in the spatial network without the removed points.
    a: np.ndarray
        Design matrix describing the relation between arcs and points without the removed points and arcs.
    """
    logger.info(f"Detect points with low quality arcs (mean): < {quality_thrsh}")
    mean_gamma_point = computeAvgCoherencePerPoint(net_obj=net_obj,
                                                   point_id=point_id, logger=logger)
    # not yet removed, because arcs are removed separately
    p_mask_mean_coh = (mean_gamma_point >= quality_thrsh).ravel()
    logger.info(f"Detected {p_mask_mean_coh[~p_mask_mean_coh].shape[0]} point(s) "
                f"with mean coherence of all connected arcs < {quality_thrsh}.")

    logger.info(f"Removal of low quality arcs: < {quality_thrsh}")
    a_mask = (net_obj.gamma >= quality_thrsh).ravel()
    logger.info(f"Removed {a_mask[~a_mask].shape[0]} arc(s)")
    net_obj.removeArcs(mask=a_mask)

    design_mat, arcs_per_point = computeNumArcsPerPoints(net_obj=net_obj, point_id=point_id, logger=logger)

    p_mask_num_arcs = (arcs_per_point >= min_num_arc).ravel()
    logger.info(f"Detected {p_mask_num_arcs[~p_mask_num_arcs].shape[0]} point(s) with less than {min_num_arc} arcs")

    # remove them jointly
    p_mask = p_mask_num_arcs & p_mask_mean_coh
    logger.info(f"Remove {p_mask[~p_mask].shape[0]} point(s)")
    net_obj, point_id, coord_xy, design_mat = removeArcsByPointMask(net_obj=net_obj, point_id=point_id,
                                                                    coord_xy=coord_xy, p_mask=p_mask,
                                                                    design_mat=design_mat, logger=logger)
    return net_obj, point_id, coord_xy, design_mat


def parameterBasedNoisyPointRemoval(*, net_par_obj: NetworkParameter, point_id: np.ndarray, coord_xy: np.ndarray,
                                    design_mat: np.ndarray, rmse_thrsh: float = 0.02, num_points_remove: int = 1,
                                    bmap_obj: AmplitudeImage = None, bool_plot: bool = False,
                                    logger: Logger):
    """Remove Points during spatial integration step if residuals at many connected arcs are high.

    The idea is similar to outlier removal in DePSI, but without hypothesis testing.
    It can be used as a preprocessing step to spatial integration.
    The points are removed based on the RMSE computed from the residuals of the parameters (DEM error, velocity) per
    arc. The point with the highest RMSE is removed in each iteration. The process stops when the maximum RMSE is below
    a threshold.


    Parameters
    ----------
    net_par_obj: NetworkParameter
        The spatial NetworkParameter object containing the parameters estimates at each arc.
    point_id: np.ndarray
        ID of the points in the network.
    coord_xy: np.ndarray
        Radar coordinates of the points in the spatial network.
    design_mat: np.ndarray
        Design matrix describing the relation between arcs and points.
    rmse_thrsh: float
        Threshold for the RMSE of the residuals per point. Default = 0.02.
    num_points_remove: int
        Number of points to remove in each iteration. Default = 1.
    bmap_obj: AmplitudeImage
        Basemap object for plotting. Default = None.
    bool_plot: bool
        Plot the RMSE per point. Default = False.
    logger: Logger
        Logging handler.

    Returns
    -------
    spatial_ref_id: int
        ID of the spatial reference point.
    point_id: np.ndarray
        ID of the points in the network without the removed points.
    net_par_obj: NetworkParameter
        The NetworkParameter object without the removed points.
    """
    msg = "#" * 10
    msg += " NOISY POINT REMOVAL BASED ON ARC PARAMETERS "
    msg += "#" * 10
    logger.info(msg)

    num_points = point_id.shape[0]

    logger.info("Selection of the reference PSC")
    # select one of the two pixels which are connected via the arc with the highest quality
    spatial_ref_idx = np.where(design_mat[np.argmax(net_par_obj.gamma), :] != 0)[0][0]
    coord_xy = np.delete(arr=coord_xy, obj=spatial_ref_idx, axis=0)
    spatial_ref_id = point_id[spatial_ref_idx]
    point_id = np.delete(arr=point_id, obj=spatial_ref_idx, axis=0)
    num_points -= 1

    # remove reference point from design matrix
    design_mat = net_par_obj.gamma * np.delete(arr=design_mat, obj=spatial_ref_idx, axis=1)

    logger.info("Spatial integration to detect noisy point")
    start_time = time.time()

    it_count = 0
    while True:
        logger.info(f"ITERATION: {it_count}")
        design_mat = csr_matrix(design_mat)

        if structural_rank(design_mat) < design_mat.shape[1]:
            logger.error("Singular normal matrix. Network is no longer connected!")
            # point_id = np.sort(np.hstack([spatial_ref_id, point_id]))
            # return spatial_ref_id, point_id, net_par_obj
            raise ValueError
        # demerr
        obv_vec = net_par_obj.demerr.reshape(-1, )
        demerr_points = lsqr(design_mat.toarray(), obv_vec * net_par_obj.gamma.reshape(-1, ))[0]
        r_demerr = obv_vec - np.matmul(design_mat.toarray(), demerr_points)

        # vel
        obv_vec = net_par_obj.vel.reshape(-1, )
        vel_points = lsqr(design_mat.toarray(), obv_vec * net_par_obj.gamma.reshape(-1, ))[0]
        r_vel = obv_vec - np.matmul(design_mat.toarray(), vel_points)

        rmse_demerr = np.zeros((num_points,))
        rmse_vel = np.zeros((num_points,))
        for p in range(num_points):
            r_mask = design_mat[:, p].toarray() != 0
            rmse_demerr[p] = np.sqrt(np.mean(r_demerr[r_mask.ravel()].ravel() ** 2))
            rmse_vel[p] = np.sqrt(np.mean(r_vel[r_mask.ravel()].ravel() ** 2))

        rmse = rmse_vel.copy()
        max_rmse = np.max(rmse.ravel())
        logger.info(f"Maximum RMSE DEM correction: {np.max(rmse_demerr.ravel()):.2f} m")
        logger.info(f"Maximum RMSE velocity: {np.max(rmse_vel.ravel()):.4f} m / year")

        if bool_plot:
            # vel
            ax = bmap_obj.plot(logger=logger)
            sc = ax.scatter(coord_xy[:, 1], coord_xy[:, 0], c=rmse_vel * 1000, s=3.5,
                            cmap=cmc.cm.cmaps["lajolla"], vmin=0, vmax=rmse_thrsh * 1000)
            plt.colorbar(sc, pad=0.03, shrink=0.5)
            ax.set_title("{}. iteration\nmean velocity - RMSE per point in [mm / year]".format(it_count))
            fig = ax.get_figure()
            plt.tight_layout()
            fig.savefig(join(dirname(net_par_obj.file_path), "pic", f"step_1_rmse_vel_{it_count}th_iter.png"),
                        dpi=300)
            plt.close(fig)

            # demerr
            ax = bmap_obj.plot(logger=logger)
            sc = ax.scatter(coord_xy[:, 1], coord_xy[:, 0], c=rmse_demerr, s=3.5,
                            cmap=cmc.cm.cmaps["lajolla"])
            plt.colorbar(sc, pad=0.03, shrink=0.5)
            ax.set_title("{}. iteration\nDEM correction - RMSE per point in [m]".format(it_count))
            fig = ax.get_figure()
            plt.tight_layout()
            fig.savefig(join(dirname(net_par_obj.file_path), "pic",
                             f"step_1_rmse_dem_correction_{it_count}th_iter.png"),
                        dpi=300)
            plt.close(fig)

        if max_rmse <= rmse_thrsh:
            logger.info("No noisy pixels detected.")
            break

        # remove point with highest rmse
        p_mask = np.ones((num_points,), dtype=np.bool_)
        p_mask[np.argsort(rmse)[::-1][:num_points_remove]] = False  # see description of function removeArcsByPointMask
        net_par_obj, point_id, coord_xy, design_mat = removeArcsByPointMask(net_obj=net_par_obj, point_id=point_id,
                                                                            coord_xy=coord_xy, p_mask=p_mask,
                                                                            design_mat=design_mat.toarray(),
                                                                            logger=logger)
        num_points -= num_points_remove
        it_count += 1

    m, s = divmod(time.time() - start_time, 60)
    logger.debug(f"time used: {m:02.0f} mins {s:02.1f} secs.")

    # add spatialRefIdx back to point_id
    point_id = np.sort(np.hstack([spatial_ref_id, point_id]))
    return spatial_ref_id, point_id, net_par_obj<|MERGE_RESOLUTION|>--- conflicted
+++ resolved
@@ -346,12 +346,7 @@
             net_obj.slant_range, net_obj.loc_inc, ifg_net_obj, wavelength, velocity_bound, demerr_bound, num_samples)
         arc_idx_range, demerr, vel, gamma = launchAmbiguityFunctionSearch(parameters=args)
     else:
-<<<<<<< HEAD
-        logger.info(f"start parallel processing with {num_cores} cores.")
-        pool = multiprocessing.Pool(processes=num_cores)
-=======
-        logger.info(msg="start parallel processing with {} cores.".format(num_cores))
->>>>>>> 1dd886a5
+        logger.info("start parallel processing with {} cores.".format(num_cores))
 
         demerr = np.zeros((net_obj.num_arcs, 1), dtype=np.float32)
         vel = np.zeros((net_obj.num_arcs, 1), dtype=np.float32)
@@ -384,7 +379,7 @@
 
     m, s = divmod(time.time() - start_time, 60)
     logger.info("Finished temporal unwrapping.")
-    logger.debug(f"time used: {m:02.0f} mins {s:02.1f} secs.")
+    logger.debug('time used: {:02.0f} mins {:02.1f} secs.'.format(m, s))
     return demerr, vel, gamma
 
 
@@ -480,12 +475,7 @@
         )
         idx_range, unw_phase = launchSpatialUnwrapping(parameters=parameters)
     else:
-<<<<<<< HEAD
-        logger.info(f"start parallel processing with {num_cores} cores.")
-        pool = multiprocessing.Pool(processes=num_cores)
-=======
-        logger.info(msg="start parallel processing with {} cores.".format(num_cores))
->>>>>>> 1dd886a5
+        logger.info("start parallel processing with {} cores.".format(num_cores))
 
         unw_phase = np.zeros((num_points, num_ifgs), dtype=np.float32)
         num_cores = num_ifgs if num_cores > num_ifgs else num_cores
@@ -508,7 +498,7 @@
             unw_phase[:, i] = phase
 
     m, s = divmod(time.time() - start_time, 60)
-    logger.debug("time used: {m:02.0f} mins {s:02.1f} secs.")
+    logger.debug('time used: {:02.0f} mins {:02.1f} secs.'.format(m, s))
 
     return unw_phase
 
@@ -653,7 +643,7 @@
     val_points[points_idx] = x_hat
 
     m, s = divmod(time.time() - start_time, 60)
-    logger.debug(f"time used: {m:02.0f} mins {s:02.1f} secs.\n")
+    logger.debug('time used: {:02.0f} mins {:02.1f} secs.\n'.format(m, s))
 
     return val_points
 
@@ -713,7 +703,7 @@
     x_hat = lsqr(design_mat, obv_vec)[0]
 
     m, s = divmod(time.time() - start_time, 60)
-    logger.debug(f"time used: {m:02.0f} mins {s:02.1f} secs.")
+    logger.debug('time used: {:02.0f} mins {:02.1f} secs.'.format(m, s))
 
     val_points = np.zeros((num_points,))
     points_idx = np.ones((num_points,), dtype=bool)
@@ -850,7 +840,7 @@
         net_obj.arcs[np.where((net_obj.arcs[:, 0] > p_idx)), 0] -= 1
         net_obj.arcs[np.where((net_obj.arcs[:, 1] > p_idx)), 1] -= 1
 
-    logger.info(f"Removed {a_idx.size} arc(s) connected to the removed point(s)")
+    logger.info("Removed {} arc(s) connected to the removed point(s)".format(a_idx.size))
     return net_obj, point_id, coord_xy, design_mat
 
 
@@ -885,27 +875,28 @@
     a: np.ndarray
         Design matrix describing the relation between arcs and points without the removed points and arcs.
     """
-    logger.info(f"Detect points with low quality arcs (mean): < {quality_thrsh}")
+    logger.info("Detect points with low quality arcs (mean): < {}".format(quality_thrsh))
     mean_gamma_point = computeAvgCoherencePerPoint(net_obj=net_obj,
                                                    point_id=point_id, logger=logger)
     # not yet removed, because arcs are removed separately
     p_mask_mean_coh = (mean_gamma_point >= quality_thrsh).ravel()
-    logger.info(f"Detected {p_mask_mean_coh[~p_mask_mean_coh].shape[0]} point(s) "
-                f"with mean coherence of all connected arcs < {quality_thrsh}.")
-
-    logger.info(f"Removal of low quality arcs: < {quality_thrsh}")
+    logger.info("Detected {} point(s) with mean coherence of all connected arcs < {} ".format(
+        p_mask_mean_coh[~p_mask_mean_coh].shape[0], quality_thrsh))
+
+    logger.info("Removal of low quality arcs: < {}".format(quality_thrsh))
     a_mask = (net_obj.gamma >= quality_thrsh).ravel()
-    logger.info(f"Removed {a_mask[~a_mask].shape[0]} arc(s)")
+    logger.info("Removed {} arc(s)".format(a_mask[~a_mask].shape[0]))
     net_obj.removeArcs(mask=a_mask)
 
     design_mat, arcs_per_point = computeNumArcsPerPoints(net_obj=net_obj, point_id=point_id, logger=logger)
 
     p_mask_num_arcs = (arcs_per_point >= min_num_arc).ravel()
-    logger.info(f"Detected {p_mask_num_arcs[~p_mask_num_arcs].shape[0]} point(s) with less than {min_num_arc} arcs")
+    logger.info("Detected {} point(s) with less than {} arcs".format(p_mask_num_arcs[~p_mask_num_arcs].shape[0],
+                                                                         min_num_arc))
 
     # remove them jointly
     p_mask = p_mask_num_arcs & p_mask_mean_coh
-    logger.info(f"Remove {p_mask[~p_mask].shape[0]} point(s)")
+    logger.info("Remove {} point(s)".format(p_mask[~p_mask].shape[0]))
     net_obj, point_id, coord_xy, design_mat = removeArcsByPointMask(net_obj=net_obj, point_id=point_id,
                                                                     coord_xy=coord_xy, p_mask=p_mask,
                                                                     design_mat=design_mat, logger=logger)
@@ -978,11 +969,11 @@
 
     it_count = 0
     while True:
-        logger.info(f"ITERATION: {it_count}")
+        logger.info("ITERATION: {}".format(it_count))
         design_mat = csr_matrix(design_mat)
 
         if structural_rank(design_mat) < design_mat.shape[1]:
-            logger.error("Singular normal matrix. Network is no longer connected!")
+            logger.error("Singular normal matrix. Network of points is no longer connected!")
             # point_id = np.sort(np.hstack([spatial_ref_id, point_id]))
             # return spatial_ref_id, point_id, net_par_obj
             raise ValueError
@@ -1005,8 +996,8 @@
 
         rmse = rmse_vel.copy()
         max_rmse = np.max(rmse.ravel())
-        logger.info(f"Maximum RMSE DEM correction: {np.max(rmse_demerr.ravel()):.2f} m")
-        logger.info(f"Maximum RMSE velocity: {np.max(rmse_vel.ravel()):.4f} m / year")
+        logger.info("Maximum RMSE DEM correction: {:.2f} m".format(np.max(rmse_demerr.ravel())))
+        logger.info("Maximum RMSE velocity: {:.4f} m / year".format(np.max(rmse_vel.ravel())))
 
         if bool_plot:
             # vel
@@ -1049,7 +1040,7 @@
         it_count += 1
 
     m, s = divmod(time.time() - start_time, 60)
-    logger.debug(f"time used: {m:02.0f} mins {s:02.1f} secs.")
+    logger.debug('time used: {:02.0f} mins {:02.1f} secs.'.format(m, s))
 
     # add spatialRefIdx back to point_id
     point_id = np.sort(np.hstack([spatial_ref_id, point_id]))
