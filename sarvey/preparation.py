--- conflicted
+++ resolved
@@ -211,22 +211,13 @@
         # cmap = "lajolla"
 
     if grid_size is not None:  # -> sparse pixel selection
-<<<<<<< HEAD
         coord_map_obj = CoordinatesMap(file_path=join(path, "coordinates_map.h5"), logger=logger)
         coord_map_obj.open()
         box_list = ut.createSpatialGrid(coord_map_img=coord_map_obj.coord_map,
                                         length=coord_map_obj.coord_map.shape[1],
                                         width=coord_map_obj.coord_map.shape[2],
-                                        grid_size=grid_size)[0]
-=======
-        coord_utm_obj = CoordinatesUTM(file_path=join(path, "coordinates_utm.h5"), logger=logger)
-        coord_utm_obj.open()
-        box_list = ut.createSpatialGrid(coord_utm_img=coord_utm_obj.coord_utm,
-                                        length=coord_utm_obj.coord_utm.shape[1],
-                                        width=coord_utm_obj.coord_utm.shape[2],
                                         grid_size=grid_size,
                                         logger=logger)[0]
->>>>>>> 05cd2676
         cand_mask_sparse = ut.selectBestPointsInGrid(box_list=box_list, quality=quality, sel_min=grid_min_val)
         cand_mask &= cand_mask_sparse
 
