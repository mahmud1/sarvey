--- conflicted
+++ resolved
@@ -548,11 +548,7 @@
     return idx
 
 
-<<<<<<< HEAD
-def createSpatialGrid(*, coord_map_img: np.ndarray, length: int, width: int, grid_size: int):
-=======
-def createSpatialGrid(*, coord_utm_img: np.ndarray, length: int, width: int, grid_size: int, logger: Logger):
->>>>>>> c059481f
+def createSpatialGrid(*, coord_map_img: np.ndarray, length: int, width: int, grid_size: int, logger: Logger):
     """Create a spatial grid over the image.
 
     Parameters
