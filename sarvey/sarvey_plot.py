#!/usr/bin/env python

# SARvey - A multitemporal InSAR time series tool for the derivation of displacements.
#
# Copyright (C) 2021-2025 Andreas Piter (IPI Hannover, piter@ipi.uni-hannover.de)
#
# This software was developed together with FERN.Lab (fernlab@gfz-potsdam.de) in the context
# of the SAR4Infra project with funds of the German Federal Ministry for Digital and
# Transport and contributions from Landesamt fuer Vermessung und Geoinformation
# Schleswig-Holstein and Landesbetrieb Strassenbau und Verkehr Schleswig-Holstein.
#
# This program is free software: you can redistribute it and/or modify it under
# the terms of the GNU General Public License as published by the Free Software
# Foundation, either version 3 of the License, or (at your option) any later
# version.
#
# Important: This package uses PyMaxFlow. The core of PyMaxflows library is the C++
# implementation by Vladimir Kolmogorov. It is also licensed under the GPL, but it REQUIRES that you
# cite [BOYKOV04] (see LICENSE) in any resulting publication if you use this code for research purposes.
# This requirement extends to SARvey.
#
# This program is distributed in the hope that it will be useful, but WITHOUT
# ANY WARRANTY; without even the implied warranty of MERCHANTABILITY or FITNESS
# FOR A PARTICULAR PURPOSE. See the GNU Lesser General Public License for more
# details.
#
# You should have received a copy of the GNU Lesser General Public License along
# with this program. If not, see <https://www.gnu.org/licenses/>.

"""Plot module for SARvey."""
import argparse
import time
import os
from os.path import join, basename, dirname
import datetime
import matplotlib
import matplotlib.pyplot as plt
from matplotlib.widgets import RadioButtons
import numpy as np
import logging
from logging import Logger
import sys
import cmcrameri as cmc

from miaplpy.objects.slcStack import slcStack

from sarvey.objects import Points, AmplitudeImage
from sarvey import console
from sarvey import viewer
from sarvey.config import loadConfiguration
import sarvey.utils as ut
from sarvey.viewer import LineSelector, ImageViewer

try:
    matplotlib.use('QtAgg')
except ImportError as e:
    print(e)

EXAMPLE = """Example:
  sarvey_plot outputs/p2_coh60_ts.h5 -t                # plot average velocity and time series
  sarvey_plot outputs/p2_coh80_ts.h5 -m -a             # plot velocity map and DEM correction interactively
  sarvey_plot outputs/p2_coh80_ts.h5 -r -n 0 5         # plot residuals for image 0 to 5
  sarvey_plot outputs/p2_coh80_ifg_wr.h5 -p -n 0 1 -a  # plot wrapped phase of final point selection for interferogram 0
  sarvey_plot outputs/p1_ifg_wr.h5 -p -n 0 1 -a        # plot wrapped phase of the first order network

  # plot amplitude images and interferograms interactively
  sarvey_plot -i inputs/slcStack.h5
  [...]
"""


def plotMap(*, obj_name: str, save_path: str, interactive: bool = False, input_path: str, logger: Logger):
    """Plot results from sarvey as map in radar coordinates.

    Plot the velocity map, DEM error, squared sum of residuals, temporal coherence and spatiotemporal consistency.

    Parameters
    ----------
    obj_name : str
        Path to the Points object file.
    save_path : str
        Path to the directory where the figures are saved.
    interactive : bool
        If True, the plots will be shown interactively.
    input_path : str
        Path to the inputs directory containing slcStack.h5 and geometryRadar.h5.
    logger : Logger
        Logger object.
    """
    console.showLogoSARvey(logger=logger, step="Plot map")

    scatter_size = 1

    point_obj = Points(file_path=obj_name, logger=logger)
    point_obj.open(input_path=input_path)

    bmap_obj = AmplitudeImage(file_path=join(dirname(obj_name), "background_map.h5"))
    vel, demerr, _, coherence, omega, v_hat = ut.estimateParameters(obj=point_obj, ifg_space=False)

    ax = bmap_obj.plot(logger=logger)
    sc = ax.scatter(point_obj.coord_xy[:, 1], point_obj.coord_xy[:, 0], c=demerr, s=scatter_size,
                    cmap=cmc.cm.cmaps["vanimo"])
    plt.colorbar(sc, label="[m]", pad=0.03, shrink=0.5)
    plt.title("DEM correction")
    plt.ylabel('Azimuth')
    plt.xlabel('Range')
    plt.tight_layout()
    plt.gcf().savefig(join(save_path, "map_dem_correction.png"), dpi=300)
    if interactive:
        plt.show()
    else:
        plt.close(plt.gcf())

    v_range = np.max(np.abs(vel * 100))

    ax = bmap_obj.plot(logger=logger)
    sc = ax.scatter(point_obj.coord_xy[:, 1], point_obj.coord_xy[:, 0], c=vel * 100, s=scatter_size,
                    cmap=cmc.cm.cmaps["roma"],
                    vmin=-v_range, vmax=v_range)
    plt.colorbar(sc, label="[cm / year]", pad=0.03, shrink=0.5)
    plt.title("Mean Velocity")
    plt.ylabel('Azimuth')
    plt.xlabel('Range')
    plt.tight_layout()
    plt.gcf().savefig(join(save_path, "map_velocity.png"), dpi=300)
    if interactive:
        plt.show()
    else:
        plt.close(plt.gcf())

    ax = bmap_obj.plot(logger=logger)
    sc = ax.scatter(point_obj.coord_xy[:, 1], point_obj.coord_xy[:, 0], c=coherence, vmin=0, vmax=1, s=scatter_size,
                    cmap=cmc.cm.cmaps["lajolla"])
    plt.colorbar(sc, label="[-]", pad=0.03, shrink=0.5)
    plt.title("Temporal coherence")
    plt.ylabel('Azimuth')
    plt.xlabel('Range')
    plt.tight_layout()
    plt.gcf().savefig(join(save_path, "map_coherence.png"), dpi=300)
    if interactive:
        plt.show()
    else:
        plt.close(plt.gcf())

    stc = ut.spatiotemporalConsistency(coord_utm=point_obj.coord_utm, phase=point_obj.phase,
                                       wavelength=point_obj.wavelength,
                                       min_dist=50, max_dist=np.inf, knn=40)

    ax = bmap_obj.plot(logger=logger)
    sc = ax.scatter(point_obj.coord_xy[:, 1], point_obj.coord_xy[:, 0], c=stc * 100, s=scatter_size,
                    cmap=cmc.cm.cmaps["lajolla"])
    plt.colorbar(sc, label="[cm]", pad=0.03, shrink=0.5)
    plt.title("Spatiotemporal consistency")
    plt.ylabel('Azimuth')
    plt.xlabel('Range')
    plt.tight_layout()
    plt.gcf().savefig(join(save_path, "map_spatiotemporal_consistency.png"), dpi=300)
    if interactive:
        plt.show()
    else:
        plt.close(plt.gcf())


def plotTS(*, obj_name: str, input_path: str, logger: Logger):
    """Plot the derived displacement time series.

    Parameters
    ----------
    obj_name : str
        Path to the Points object file.
    input_path : str
        Path to the inputs directory containing slcStack.h5 and geometryRadar.h5.
    logger : Logger
        Logger object.
    """
    console.showLogoSARvey(logger=logger, step="Plot time series")

    point_obj = Points(file_path=obj_name, logger=logger)
    point_obj.open(input_path=input_path)
    if point_obj.phase.shape[1] == point_obj.ifg_net_obj.num_ifgs:
        logger.warning("File contains ifg phase and not phase time series. Cannot display.")
    else:
        viewer.TimeSeriesViewer(point_obj=point_obj, logger=logger, input_path=input_path)
        plt.show()


def plotPhase(*, obj_name: str, save_path: str, image_range: tuple, interactive: bool = False, input_path: str,
              logger: Logger):
    """Plot the phase of a Points object file in geographic coordinates (WGS84).

    Plot the phase of each interferogram or each image depending on the domain of the input file.

    Parameters
    ----------
    obj_name : str
        Path to the Points object file.
    save_path : str
        Path to the directory where the figures are saved.
    image_range : tuple
        Range of images to be plotted.
    interactive : bool
        If True, the plots will be shown interactively.
    input_path : str
        Path to the inputs directory containing slcStack.h5 and geometryRadar.h5.
    logger : Logger
        Logger object.
    """
    console.showLogoSARvey(logger=logger, step="Plot phase")

    point_obj = Points(file_path=obj_name, logger=logger)
    point_obj.open(input_path=input_path)

    if image_range is None:
        viewer.plotIfgs(phase=point_obj.phase, coord=point_obj.coord_lalo, ttl="Phase")
    else:
        viewer.plotIfgs(phase=point_obj.phase[:, image_range[0]:image_range[1]], coord=point_obj.coord_lalo,
                        ttl="Phase")

    plt.gcf().savefig(join(save_path, "{}_phase.png".format(basename(obj_name)[:-3])), dpi=300)

    if interactive:
        plt.show()


def plotResidualPhase(*, obj_name: str, save_path: str, image_range: tuple, interactive: bool = False,
                      input_path: str, logger: Logger):
    """Plot the residual phase of a Points object file in geographic coordinates (WGS84).

    The residuals are derived by substracting the phase contributions based on the estimated parameters.

    Parameters
    ----------
    obj_name : str
        Path to the Points object file.
    save_path : str
        Path to the directory where the figures are saved.
    image_range : tuple
        Range of images to be plotted.
    interactive : bool
        If True, the plots will be shown interactively.
    input_path : str
        Path to the inputs directory containing slcStack.h5 and geometryRadar.h5.
    logger : Logger
        Logger object.
    """
    console.showLogoSARvey(logger=logger, step="Plot residual phase")

    point_obj = Points(file_path=obj_name, logger=logger)
    point_obj.open(input_path=input_path)

    if point_obj.phase.shape[1] == point_obj.ifg_net_obj.num_ifgs:
        v_hat = ut.estimateParameters(obj=point_obj, ifg_space=True)[-1]
    else:
        v_hat = ut.estimateParameters(obj=point_obj, ifg_space=False)[-1]

    if image_range is None:
        viewer.plotIfgs(phase=v_hat, coord=point_obj.coord_lalo, ttl="Residual phase")
    else:
        viewer.plotIfgs(phase=v_hat[:, image_range[0]:image_range[1]], coord=point_obj.coord_lalo, ttl="Residual phase")

    plt.gcf().savefig(join(save_path, "{}_residual_phase.png".format(basename(obj_name)[:-3])), dpi=300)

    if interactive:
        plt.show()


def plotAmplitudeAndInterferogram(*, obj_name: str, logger: Logger):
    """Plot amplitude images and interferograms interactivately.

    Reads from the original slcStack.h5 file and plots the amplitude image or interferograms.
    User can select an image by clicking on the point in the baseline plot.

    Parameters
    ----------
    obj_name : str
        Path to the slcStack.h5 file.
    save_path : str
        Path to the directory where the figures are saved.
    logger : Logger
        Logger object.
    """
    console.showLogoSARvey(logger=logger, step="Plot Ampl. and Ifg")

<<<<<<< HEAD
    if obj_name.split("/")[-1] != "ifg_stack.h5":
        logger.warning(f"Cannot plot ifgs from {obj_name}")
=======
    if obj_name.split("/")[-1] != "slcStack.h5":
        logger.warning(msg="Cannot plot ifgs from {}".format(obj_name))
>>>>>>> 1dd886a5
        return

    slc_stack_obj = slcStack(obj_name)
    slc_stack_obj.open()

<<<<<<< HEAD
    path_ifg_net = join(dirname(obj_name), "ifg_network.h5")
    if os.path.exists(path_ifg_net):
        ifg_net_obj = IfgNetwork()
        ifg_net_obj.open(path=path_ifg_net)
    else:
        logger.warning("'ifg_network.h5' is not available in the same directory as 'ifg_stack.h5'. "
                           "No baseline information available.")
        ifg_net_obj = None

    num_ifgs = ifgs.shape[2]

    prog_bar = ptime.progressBar(maxValue=num_ifgs)
    start_time = time.time()
    logger.info("plot and save figures of ifgs.")
    for i in range(num_ifgs):
        fig = plt.figure(figsize=(15, 5))
        ax = fig.add_subplot()
        ifg = np.angle(ifgs[:, :, i])
        ifg[ifg == 0] = np.nan
        im = plt.imshow(ifg, cmap=cmc.cm.cmaps["romaO"], interpolation='nearest', vmin=-np.pi, vmax=np.pi)
        auto_flip_direction(ifg_stack_obj.metadata, ax=ax, print_msg=False)
        ax.set_xlabel("Range")
        ax.set_ylabel("Azimuth")
        plt.colorbar(im, ax=ax, label="[rad]", pad=0.03, shrink=0.5)
        if ifg_net_obj is not None:
            if ifg_net_obj.dates is not None:
                date1 = ifg_net_obj.dates[ifg_net_obj.ifg_list[i][0]]
                date2 = ifg_net_obj.dates[ifg_net_obj.ifg_list[i][1]]
                ttl = "{date1} - {date2}\nbaselines: {tbase} days, {pbase} m".format(
                    date1=date1,
                    date2=date2,
                    tbase=int(np.round(ifg_net_obj.tbase_ifg[i] * 365.25)),
                    pbase=int(np.round(ifg_net_obj.pbase_ifg[i]))
                )
            else:
                ttl = "baselines: {tbase} days, {pbase} m".format(
                    tbase=int(np.round(ifg_net_obj.tbase_ifg[i] * 365.25)),
                    pbase=int(np.round(ifg_net_obj.pbase_ifg[i]))
                )
            plt.title(ttl)
        plt.tight_layout()
        if interactive:
            plt.show()
        else:
            fig.savefig(join(save_path, "{}_ifg".format(i)), dpi=300)
            plt.close(fig)
        prog_bar.update(value=i + 1, every=1, suffix='{}/{} ifgs'.format(i + 1, num_ifgs))
    prog_bar.close()
    m, s = divmod(time.time() - start_time, 60)
    logger.debug(f"time used: {b:02.0f} mins {s:02.1f} secs.")
=======
    date_list = [datetime.date(year=int(d[:4]), month=int(d[4:6]), day=int(d[6:])) for d in slc_stack_obj.dateList]

    fig, ax = plt.subplots()
    fig.subplots_adjust(top=0.85)
    line_selector = LineSelector(ax)
    rb_ax = plt.axes((0.33, 0.9, 0.33, 0.1))  # [left, bottom, width, height]
    rb_img_ifg = RadioButtons(
        ax=rb_ax,
        labels=['Amplitude', 'Interferogram'],
        active=0
    )
    rb_img_ifg.on_clicked(line_selector.onCheck)

    # transfer the images to the LineSelector
    line_selector.plotImageAcquisitions(slc_stack_obj=slc_stack_obj, date_list=date_list)

    viewer = ImageViewer(slc_stack_obj=slc_stack_obj, line_selector=line_selector)
    viewer.initializeImage()
    fig.canvas.mpl_connect('button_press_event', viewer.plotImage)

    # todo: add colorbar for amplitude and phase
    plt.show()
>>>>>>> 1dd886a5


def createParser():
    """Create_parser."""
    parser = argparse.ArgumentParser(
        description='Plot results from MTI\n\n',
        formatter_class=argparse.RawTextHelpFormatter,
        epilog=EXAMPLE)

    parser.add_argument('input_file', help='Path to the input file')

    parser.add_argument('-t', '--plot-ts', default=False, dest="plotTS", action="store_true",
                        help='Creates an interactive time series viewer.')

    parser.add_argument('-p', '--plot-phase', default=False, dest="plotPhase", action="store_true",
                        help='Plots the phase.')

    parser.add_argument('-r', '--plot-residual-phase', default=False, dest="plot_res_phase", action="store_true",
                        help='Plots the residual phase after substracting known components.')

    parser.add_argument('-m', '--plot-map', default=False, dest="plotMap", action="store_true",
                        help='Plots the velocity map and DEM correction.')

    parser.add_argument('-i', '--plot-images', default=False, dest="plot_images", action="store_true",
                        help='Creates an interactive visualization of either amplitude image or interferograms.')

    parser.add_argument('-n', '--image_range', default=None, dest="image_range", nargs=2, type=int,
                        help='Reduces the number of phase images to the given range. Has no effect on -m and -t. Tuple.'
                             '(default: all images).')

    parser.add_argument('-a', '--interactive', default=False, dest="interactive", action="store_true",
                        help='Enables interactive visualisation of figures. Is always ON for -t and -i.')

    parser.add_argument('-w', '--workdir', default=None, dest="workdir",
                        help='Working directory (default: current directory).')

    return parser


def main(iargs=None):
    """Run Main."""
    parser = createParser()
    args = parser.parse_args(iargs)

    if args.workdir is None:
        args.workdir = os.getcwd()

    # initiate logger
    logging_level = logging.getLevelName('DEBUG')

    log_format = logging.Formatter('%(asctime)s - %(levelname)s - %(message)s')
    logger = logging.getLogger(__name__)

    current_datetime = time.strftime("%Y-%m-%d-%H-%M-%S", time.localtime())
    log_filename = f"sarvey_plot_{current_datetime}.log"
    if not os.path.exists(os.path.join(os.getcwd(), "logfiles")):
        os.mkdir(os.path.join(os.getcwd(), "logfiles"))
    file_handler = logging.FileHandler(filename=os.path.join(os.getcwd(), "logfiles", log_filename))
    file_handler.setFormatter(log_format)
    logger.addHandler(file_handler)

    console_handler = logging.StreamHandler(sys.stdout)
    console_handler.setFormatter(log_format)
    logger.addHandler(console_handler)
    logger.setLevel(logging_level)

    logger.info(f"Working directory: {args.workdir}")
    args.input_file = join(args.workdir, args.input_file)

<<<<<<< HEAD
    config_file_path = os.path.abspath(join(args.workdir, dirname(args.input_file), "config.json"))

    if not os.path.exists(config_file_path):
        # check if any config file is available in upper directory (backward compatibility)
        files = np.array([os.path.abspath(f) for f in os.listdir(join(dirname(config_file_path), ".."))
                          if os.path.isfile(f)])
        potential_configs = np.array([(basename(f).split(".")[-1] == "json") and ("config" in basename(f))
                                      for f in files])
        if potential_configs[potential_configs].shape[0] == 0:
            raise FileNotFoundError(f"Backup configuration file not found: {config_file_path}!")
        else:
            logger.warning(f"Backup configuration file not found: {config_file_path}!")
            logger.warning(f"Other configuration files automatically detected: {files[potential_configs]}!")
            logger.warning(f"Automatically selected configuration file: {files[potential_configs][0]}!")
            config_file_path = files[potential_configs][0]
=======
    if not args.plot_images:  # skip reading config file only if -i was selected.
        config_file_path = os.path.abspath(join(args.workdir, dirname(args.input_file), "config.json"))

        if not os.path.exists(config_file_path):
            # check if any config file is available in upper directory (backward compatibility)
            files = np.array([os.path.abspath(f) for f in os.listdir(join(dirname(config_file_path), ".."))
                              if os.path.isfile(f)])
            potential_configs = np.array([(basename(f).split(".")[-1] == "json") and ("config" in basename(f))
                                          for f in files])
            if potential_configs[potential_configs].shape[0] == 0:
                raise FileNotFoundError(f"Backup configuration file not found: {config_file_path}!")
            else:
                logger.warning(msg=f"Backup configuration file not found: {config_file_path}!")
                logger.warning(msg=f"Other configuration files automatically detected: {files[potential_configs]}!")
                logger.warning(msg=f"Automatically selected configuration file: {files[potential_configs][0]}!")
                config_file_path = files[potential_configs][0]
>>>>>>> 1dd886a5

        config = loadConfiguration(path=config_file_path)

    folder_name = "p1" if "p1" in basename(args.input_file) else basename(args.input_file)[:8]

    save_path = join(dirname(args.input_file), "pic", folder_name)
    if not os.path.exists(save_path):
        if not (args.plotTS or args.plot_images):
            os.mkdir(save_path)

    selected = False
    if args.plotTS:
        # todo: read input_path from config file in same directory as file to be able to load height from geometryRadar
        plotTS(obj_name=args.input_file, input_path=config.general.input_path, logger=logger)
        selected = True

    if args.plotPhase:
        plotPhase(obj_name=args.input_file, save_path=save_path, image_range=args.image_range,
                  interactive=args.interactive, input_path=config.general.input_path, logger=logger)
        selected = True

    if args.plot_res_phase:
        plotResidualPhase(obj_name=args.input_file, save_path=save_path, image_range=args.image_range,
                          interactive=args.interactive, input_path=config.general.input_path, logger=logger)
        selected = True

    if args.plotMap:
        plotMap(obj_name=args.input_file, save_path=save_path, interactive=args.interactive,
                input_path=config.general.input_path, logger=logger)
        selected = True

    if args.plot_images:
        plotAmplitudeAndInterferogram(obj_name=args.input_file, logger=logger)
        selected = True

    if not selected:
        logger.info("No action chosen.")

    # close log-file to avoid problems with deleting the files
    if logger.hasHandlers():
        for handler in logger.handlers[:]:
            logger.removeHandler(handler)
            handler.flush()
            handler.close()


if __name__ == '__main__':
    main()<|MERGE_RESOLUTION|>--- conflicted
+++ resolved
@@ -281,70 +281,13 @@
     """
     console.showLogoSARvey(logger=logger, step="Plot Ampl. and Ifg")
 
-<<<<<<< HEAD
-    if obj_name.split("/")[-1] != "ifg_stack.h5":
-        logger.warning(f"Cannot plot ifgs from {obj_name}")
-=======
     if obj_name.split("/")[-1] != "slcStack.h5":
-        logger.warning(msg="Cannot plot ifgs from {}".format(obj_name))
->>>>>>> 1dd886a5
+        logger.warning("Cannot plot ifgs from {}".format(obj_name))
         return
 
     slc_stack_obj = slcStack(obj_name)
     slc_stack_obj.open()
 
-<<<<<<< HEAD
-    path_ifg_net = join(dirname(obj_name), "ifg_network.h5")
-    if os.path.exists(path_ifg_net):
-        ifg_net_obj = IfgNetwork()
-        ifg_net_obj.open(path=path_ifg_net)
-    else:
-        logger.warning("'ifg_network.h5' is not available in the same directory as 'ifg_stack.h5'. "
-                           "No baseline information available.")
-        ifg_net_obj = None
-
-    num_ifgs = ifgs.shape[2]
-
-    prog_bar = ptime.progressBar(maxValue=num_ifgs)
-    start_time = time.time()
-    logger.info("plot and save figures of ifgs.")
-    for i in range(num_ifgs):
-        fig = plt.figure(figsize=(15, 5))
-        ax = fig.add_subplot()
-        ifg = np.angle(ifgs[:, :, i])
-        ifg[ifg == 0] = np.nan
-        im = plt.imshow(ifg, cmap=cmc.cm.cmaps["romaO"], interpolation='nearest', vmin=-np.pi, vmax=np.pi)
-        auto_flip_direction(ifg_stack_obj.metadata, ax=ax, print_msg=False)
-        ax.set_xlabel("Range")
-        ax.set_ylabel("Azimuth")
-        plt.colorbar(im, ax=ax, label="[rad]", pad=0.03, shrink=0.5)
-        if ifg_net_obj is not None:
-            if ifg_net_obj.dates is not None:
-                date1 = ifg_net_obj.dates[ifg_net_obj.ifg_list[i][0]]
-                date2 = ifg_net_obj.dates[ifg_net_obj.ifg_list[i][1]]
-                ttl = "{date1} - {date2}\nbaselines: {tbase} days, {pbase} m".format(
-                    date1=date1,
-                    date2=date2,
-                    tbase=int(np.round(ifg_net_obj.tbase_ifg[i] * 365.25)),
-                    pbase=int(np.round(ifg_net_obj.pbase_ifg[i]))
-                )
-            else:
-                ttl = "baselines: {tbase} days, {pbase} m".format(
-                    tbase=int(np.round(ifg_net_obj.tbase_ifg[i] * 365.25)),
-                    pbase=int(np.round(ifg_net_obj.pbase_ifg[i]))
-                )
-            plt.title(ttl)
-        plt.tight_layout()
-        if interactive:
-            plt.show()
-        else:
-            fig.savefig(join(save_path, "{}_ifg".format(i)), dpi=300)
-            plt.close(fig)
-        prog_bar.update(value=i + 1, every=1, suffix='{}/{} ifgs'.format(i + 1, num_ifgs))
-    prog_bar.close()
-    m, s = divmod(time.time() - start_time, 60)
-    logger.debug(f"time used: {b:02.0f} mins {s:02.1f} secs.")
-=======
     date_list = [datetime.date(year=int(d[:4]), month=int(d[4:6]), day=int(d[6:])) for d in slc_stack_obj.dateList]
 
     fig, ax = plt.subplots()
@@ -367,7 +310,6 @@
 
     # todo: add colorbar for amplitude and phase
     plt.show()
->>>>>>> 1dd886a5
 
 
 def createParser():
@@ -434,26 +376,9 @@
     logger.addHandler(console_handler)
     logger.setLevel(logging_level)
 
-    logger.info(f"Working directory: {args.workdir}")
+    logger.info("Working directory: {}".format(args.workdir))
     args.input_file = join(args.workdir, args.input_file)
 
-<<<<<<< HEAD
-    config_file_path = os.path.abspath(join(args.workdir, dirname(args.input_file), "config.json"))
-
-    if not os.path.exists(config_file_path):
-        # check if any config file is available in upper directory (backward compatibility)
-        files = np.array([os.path.abspath(f) for f in os.listdir(join(dirname(config_file_path), ".."))
-                          if os.path.isfile(f)])
-        potential_configs = np.array([(basename(f).split(".")[-1] == "json") and ("config" in basename(f))
-                                      for f in files])
-        if potential_configs[potential_configs].shape[0] == 0:
-            raise FileNotFoundError(f"Backup configuration file not found: {config_file_path}!")
-        else:
-            logger.warning(f"Backup configuration file not found: {config_file_path}!")
-            logger.warning(f"Other configuration files automatically detected: {files[potential_configs]}!")
-            logger.warning(f"Automatically selected configuration file: {files[potential_configs][0]}!")
-            config_file_path = files[potential_configs][0]
-=======
     if not args.plot_images:  # skip reading config file only if -i was selected.
         config_file_path = os.path.abspath(join(args.workdir, dirname(args.input_file), "config.json"))
 
@@ -470,7 +395,6 @@
                 logger.warning(msg=f"Other configuration files automatically detected: {files[potential_configs]}!")
                 logger.warning(msg=f"Automatically selected configuration file: {files[potential_configs][0]}!")
                 config_file_path = files[potential_configs][0]
->>>>>>> 1dd886a5
 
         config = loadConfiguration(path=config_file_path)
 
