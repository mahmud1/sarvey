#!/usr/bin/env python

# SARvey - A multitemporal InSAR time series tool for the derivation of displacements.
#
# Copyright (C) 2021-2024 Andreas Piter (IPI Hannover, piter@ipi.uni-hannover.de)
#
# This software was developed together with FERN.Lab (fernlab@gfz-potsdam.de) in the context
# of the SAR4Infra project with funds of the German Federal Ministry for Digital and
# Transport and contributions from Landesamt fuer Vermessung und Geoinformation
# Schleswig-Holstein and Landesbetrieb Strassenbau und Verkehr Schleswig-Holstein.
#
# This program is free software: you can redistribute it and/or modify it under
# the terms of the GNU General Public License as published by the Free Software
# Foundation, either version 3 of the License, or (at your option) any later
# version.
#
# Important: This package uses PyMaxFlow. The core of PyMaxflows library is the C++
# implementation by Vladimir Kolmogorov. It is also licensed under the GPL, but it REQUIRES that you
# cite [BOYKOV04] (see LICENSE) in any resulting publication if you use this code for research purposes.
# This requirement extends to SARvey.
#
# This program is distributed in the hope that it will be useful, but WITHOUT
# ANY WARRANTY; without even the implied warranty of MERCHANTABILITY or FITNESS
# FOR A PARTICULAR PURPOSE. See the GNU Lesser General Public License for more
# details.
#
# You should have received a copy of the GNU Lesser General Public License along
# with this program. If not, see <https://www.gnu.org/licenses/>.

"""Densification module for SARvey."""
from os.path import join
import time
import multiprocessing
import numpy as np
from scipy.spatial import KDTree
from logging import Logger
import matplotlib.pyplot as plt

from mintpy.utils import ptime, readfile
from miaplpy.objects.slcStack import slcStack

from sarvey.unwrapping import oneDimSearchTemporalCoherence
from sarvey.objects import Points, AmplitudeImage, BaseStack, ApsParameters
import sarvey.utils as ut
from sarvey.preparation import selectPixels, createTimeMaskFromDates
from sarvey.filtering import applySimpleInterpolationToP2, applySpatialFilteringToP2
from sarvey.config import Config


def densificationInitializer(tree_p1: KDTree, point2_obj: Points, demod_phase1: np.ndarray):
    """DensificationInitializer.

    Sets values to global variables for parallel processing.

    Parameters
    ----------
    tree_p1 : KDTree
        KDTree of the first-order network
    point2_obj : Points
        Points object with second-order points
    demod_phase1 : np.ndarray
        demodulated phase of the first-order network
    """
    global global_tree_p1
    global global_point2_obj
    global global_demod_phase1

    global_tree_p1 = tree_p1
    global_point2_obj = point2_obj
    global_demod_phase1 = demod_phase1


def launchDensifyNetworkConsistencyCheck(args: tuple):
    """LaunchDensifyNetworkConsistencyCheck.

    Launches the densification of the network with second-order points inside parallel processing.

    Parameters
    ----------
    args : tuple
        Tuple with the following parameters:

        idx_range : np.ndarray
            Array with the indices of the second-order points
        num_points : int
            Number of second-order points
        num_conn_p1 : int
            Number of nearest points in the first-order network
        max_dist_p1 : float
            Maximum allowed distance to the nearest points in the first-order network
        velocity_bound : float
            Bound for the velocity estimate in temporal unwrapping
        demerr_bound : float
            Bound for the DEM error estimate in temporal unwrapping
        num_samples : int
            Number of samples for the search of the optimal parameters

    Returns
    -------
    idx_range : np.ndarray
        Array with the indices of the second-order points
    demerr_p2 : np.ndarray
        DEM error array of the second-order points
    vel_p2 : np.ndarray
        Velocity array of the second-order points
    gamma_p2 : np.ndarray
        Estimated temporal coherence array of the second-order points resulting from temporal unwrapping
    """
    (idx_range, num_points, num_conn_p1, max_dist_p1, velocity_bound, demerr_bound, num_samples) = args

    counter = 0
    prog_bar = ptime.progressBar(maxValue=num_points)

    # initialize output
    demerr_p2 = np.zeros((num_points,), dtype=np.float32)
    vel_p2 = np.zeros((num_points,), dtype=np.float32)
    gamma_p2 = np.zeros((num_points,), dtype=np.float32)

    design_mat = np.zeros((global_point2_obj.ifg_net_obj.num_ifgs, 2), dtype=np.float32)

    demerr_range = np.linspace(-demerr_bound, demerr_bound, num_samples)
    vel_range = np.linspace(-velocity_bound, velocity_bound, num_samples)

    factor = 4 * np.pi / global_point2_obj.wavelength

    for idx in range(num_points):
        p2 = idx_range[idx]
        # nearest points in p1
        dist, nearest_p1 = global_tree_p1.query([global_point2_obj.coord_utm[p2, 0],
                                                 global_point2_obj.coord_utm[p2, 1]], k=num_conn_p1)
        mask = (dist < max_dist_p1) & (dist != 0)
        mask[:3] = True  # ensure that always at least the three closest points are used
        nearest_p1 = nearest_p1[mask]

        # compute arc observations to nearest points
        arc_phase_p1 = np.angle(np.exp(1j * global_point2_obj.phase[p2, :]) *
                                np.conjugate(np.exp(1j * global_demod_phase1[nearest_p1, :])))

        design_mat[:, 0] = (factor * global_point2_obj.ifg_net_obj.pbase_ifg
                            / (global_point2_obj.slant_range[p2] * np.sin(global_point2_obj.loc_inc[p2])))
        design_mat[:, 1] = factor * global_point2_obj.ifg_net_obj.tbase_ifg

        demerr_p2[idx], vel_p2[idx], gamma_p2[idx] = oneDimSearchTemporalCoherence(
            demerr_range=demerr_range,
            vel_range=vel_range,
            obs_phase=arc_phase_p1,
            design_mat=design_mat
        )

        prog_bar.update(counter + 1, every=np.int16(200),
                        suffix='{}/{} points'.format(counter + 1, num_points))
        counter += 1

    return idx_range, demerr_p2, vel_p2, gamma_p2


def densifyNetwork(*, point1_obj: Points, vel_p1: np.ndarray, demerr_p1: np.ndarray, point2_obj: Points,
                   num_conn_p1: int, max_dist_p1: float, velocity_bound: float, demerr_bound: float,
                   num_samples: int, num_cores: int = 1, logger: Logger):
    """DensifyNetwork.

    Densifies the network with second-order points by connecting the second-order points to the closest points in the
    first-order network.

    Parameters
    ----------
    point1_obj : Points
        Points object with first-order points
    vel_p1 : np.ndarray
        Velocity array of the first-order points
    demerr_p1 : np.ndarray
        DEM error array of the first-order points
    point2_obj : Points
        Points object with second-order points
    num_conn_p1 : int
        Number of nearest points in the first-order network
    max_dist_p1 : float
        Maximum allowed distance to the nearest points in the first-order network
    velocity_bound : float
        Bound for the velocity estimate in temporal unwrapping
    demerr_bound : float
        Bound for the DEM error estimate in temporal unwrapping
    num_samples : int
        Number of samples for the search of the optimal parameters
    num_cores : int
        Number of cores for parallel processing (default: 1)
    logger : Logger
        Logger object

    Returns
    -------
    demerr_p2 : np.ndarray
        DEM error array of the second-order points
    vel_p2 : np.ndarray
        Velocity array of the second-order points
    gamma_p2 : np.ndarray
        Estimated temporal coherence array of the second-order points resulting from temporal unwrapping
    """
    msg = "#" * 10
    msg += " DENSIFICATION WITH SECOND-ORDER POINTS "
    msg += "#" * 10
    logger.info(msg=msg)
    start_time = time.time()

    # find the closest points from first-order network
    tree_p1 = KDTree(data=point1_obj.coord_utm)

    # remove parameters from wrapped phase
    pred_phase_demerr, pred_phase_vel = ut.predictPhase(
        obj=point1_obj,
        vel=vel_p1, demerr=demerr_p1,
        ifg_space=True, logger=logger
    )
    pred_phase = pred_phase_demerr + pred_phase_vel

    # Note: for small baselines it does not make a difference if re-wrapping the phase difference or not.
    # However, for long baselines (like in the star network) it does make a difference. Leijen (2014) does not re-wrap
    # the arc double differences to be able to test the ambiguities. Kampes (2006) does re-wrap, but is testing based
    # on the estimated parameters. Hence, it doesn't make a difference for him. Not re-wrapping can be a starting point
    # for triangle-based temporal unwrapping.
    # demod_phase1 = np.angle(np.exp(1j * point1_obj.phase) * np.conjugate(np.exp(1j * pred_phase)))  # re-wrapping
    demod_phase1 = point1_obj.phase - pred_phase  # not re-wrapping

    # initialize output
    init_args = (tree_p1, point2_obj, demod_phase1)

    if num_cores == 1:
        densificationInitializer(tree_p1=tree_p1, point2_obj=point2_obj, demod_phase1=demod_phase1)
        args = (np.arange(point2_obj.num_points), point2_obj.num_points, num_conn_p1, max_dist_p1,
                velocity_bound, demerr_bound, num_samples)
        idx_range, demerr_p2, vel_p2, gamma_p2 = launchDensifyNetworkConsistencyCheck(args)
    else:
        with multiprocessing.Pool(num_cores, initializer=densificationInitializer, initargs=init_args) as pool:
            logger.info(msg="start parallel processing with {} cores.".format(num_cores))
            num_cores = point2_obj.num_points if num_cores > point2_obj.num_points else num_cores
            # avoids having less samples than cores
            idx = ut.splitDatasetForParallelProcessing(num_samples=point2_obj.num_points, num_cores=num_cores)
            args = [(
                idx_range,
                idx_range.shape[0],
                num_conn_p1,
                max_dist_p1,
                velocity_bound,
                demerr_bound,
                num_samples
            ) for idx_range in idx]

            results = pool.map_async(launchDensifyNetworkConsistencyCheck, args, chunksize=1)
            while True:
                time.sleep(5)
                if results.ready():
                    results = results.get()
                    break
            # needed to make coverage work in multiprocessing (not sure what that means. copied from package Arosics).
            pool.close()
            pool.join()

        demerr_p2 = np.zeros((point2_obj.num_points,), dtype=np.float32)
        vel_p2 = np.zeros((point2_obj.num_points,), dtype=np.float32)
        gamma_p2 = np.zeros((point2_obj.num_points,), dtype=np.float32)

        # retrieve results
        for i, demerr_i, vel_i, gamma_i in results:
            demerr_p2[i] = demerr_i
            vel_p2[i] = vel_i
            gamma_p2[i] = gamma_i

    m, s = divmod(time.time() - start_time, 60)
    logger.debug(msg='time used: {:02.0f} mins {:02.1f} secs.\n'.format(m, s))

    # combine p1 and p2 parameters and bring them in correct order using point_id
    sort_idx = np.argsort(np.append(point1_obj.point_id, point2_obj.point_id))
    demerr_p2 = np.append(demerr_p1, demerr_p2)  # add gamma=1 for p1 pixels
    vel_p2 = np.append(vel_p1, vel_p2)
    gamma_p2 = np.append(np.ones_like(point1_obj.point_id), gamma_p2)  # add gamma=1 for p1 pixels

    demerr_p2 = demerr_p2[sort_idx]
    vel_p2 = vel_p2[sort_idx]
    gamma_p2 = gamma_p2[sort_idx]
<<<<<<< HEAD
    mean_gamma = mean_gamma[sort_idx]
    return demerr_p2, vel_p2, gamma_p2, mean_gamma


def selectP2(*, output_path: str, config: Config, logger: Logger):
    """Select second order points and interpolate APS to them.

    Parameters
    ----------
    output_path : str
        path to the directory with processing files.
    config : dict
        dictionay containing parameters.
    logger : Logger
        Logger instance for logging messages.

    Returns
    -------
    point2_obj : Points
        Points object with second-order points
    aps2_obj: Points
        Points object with APS estimation for second-order points
    """
    # this function is mainly adapted from sarvey.processing.runFiltering
    # TODO: Directly pass input parameters instead of config dictionary
    coherence_p2 = config.densification.coherence_p2
    logger.debug("Start Selecting 2nd order points.")

    coh_value = int(coherence_p2 * 100)

    p1_file = join(output_path, "p1_ts_filt.h5")
    logger.debug(f"Create a mask based on points in file {p1_file}.")
    point1_obj = Points(file_path=p1_file, logger=logger)
    point1_obj.open(path_inputs=config.data_directories.path_inputs)
    p1_mask = point1_obj.createMask()  # used later for selecting psCand2 when a spatial mask AOI is given.
    logger.debug(f"Mask created with {p1_mask.sum()} selected points.")

    bmap_file = join(output_path, "background_map.h5")
    logger.debug(f"Use file {bmap_file} to create a mask invalid points.")
    bmap_obj = AmplitudeImage(file_path=bmap_file)

    point_id_img = np.arange(0, point1_obj.length * point1_obj.width).reshape(
        (point1_obj.length, point1_obj.width))

    logger.debug(f"Select second-order points based on temporal coherence {coherence_p2:.2f}.")
    cand_mask2 = selectPixels(
        path=output_path, selection_method="temp_coh",
        thrsh=coherence_p2,
        grid_size=None, bool_plot=True,
        logger=logger
    )  # first-order points are included in second-order points
    logger.debug(f"{cand_mask2.sum()} second-order points selected based on temporal coherence {coherence_p2:.2f}.")

    if config.phase_linking.phase_linking:
        # read PL results
        pl_file = join(config.phase_linking.path_inverted, "phase_series.h5")
        logger.debug(f"Read phase linking results from file {pl_file}.")
        pl_coh = readfile.read(pl_file,
                               datasetName='temporalCoherence')[0]
        pl_coh = pl_coh[1, :, :]
        siblings = readfile.read(pl_file,
                                 datasetName='shp')[0]

        if config.phase_linking.use_ps:
            logger.debug(f"Read phase linking PS mask from file {config.phase_linking.path_mask_file_ps}.")
            mask_ps = readfile.read(config.phase_linking.path_mask_file_ps,
                                    datasetName='mask')[0].astype(np.bool_)
            cand_mask_pl = (pl_coh > coherence_p2) | mask_ps
        else:
            cand_mask_pl = (pl_coh > coherence_p2)
            # remove ps candidates, because the ps detection strategy in miaplpy seems to be biased.
            cand_mask_pl[siblings <= config.phase_linking.num_siblings] = False

        if config.phase_linking.spatial_mask_file_pl is not None:
            path_mask_pl_aoi = join(config.phase_linking.spatial_mask_file_pl)
            logger.debug(f"Load mask for area of interest from file {path_mask_pl_aoi}.")
            mask_pl_aoi = readfile.read(path_mask_pl_aoi, datasetName='mask')[0].astype(np.bool_)

            fig = plt.figure(figsize=(15, 5))
            ax = fig.add_subplot()
            ax.imshow(mask_pl_aoi, cmap=plt.cm.get_cmap("gray"), alpha=0.5, zorder=10, vmin=0, vmax=1)
            bmap_obj.plot(ax=ax, logger=logger)
            coord_xy = np.array(np.where(cand_mask_pl)).transpose()
            val = np.ones_like(cand_mask_pl)
            sc = ax.scatter(coord_xy[:, 1], coord_xy[:, 0], c=val[cand_mask_pl], s=0.5,
                            cmap=plt.get_cmap("autumn_r"),
                            vmin=1, vmax=2)  # set min, max to ensure that points are yellow
            cbar = plt.colorbar(sc, pad=0.03, shrink=0.5)
            cbar.ax.set_visible(False)  # make size of axis consistent with all others
            plt.tight_layout()
            plt.title("Mask for phase linking points")
            fig.savefig(join(output_path, "pic", "step_4_mask_coh{}_phase_linking.png".format(coh_value)), dpi=300)
            plt.close(fig)

            # mask points after plotting, so that available coherent points are visible in figure
            cand_mask_pl[~mask_pl_aoi] = False

        # combine phase linking coherence with TPC cand_mask2
        initial_num_cand_mask2 = cand_mask2.sum()
        cand_mask2 = cand_mask2 | cand_mask_pl
        logger.debug(f"{cand_mask2.sum()-initial_num_cand_mask2} additional pixels selected by phase linking.")

    mask_valid_area = ut.detectValidAreas(bmap_obj=bmap_obj, logger=logger)

    if config.filtering.spatial_mask_file_p2 is not None:
        path_mask_aoi = join(config.filtering.spatial_mask_file_p2)
        logger.info(f"Load mask for area of interest from file {path_mask_aoi}.")
        mask_aoi = readfile.read(path_mask_aoi, datasetName='mask')[0].astype(np.bool_)
        mask_valid_area &= mask_aoi
        # todo: add unstable points from p1 for densification
    else:
        logger.info(msg="No mask for area of interest given.")

    cand_mask2[p1_mask] = True  # add all selected 1.order points to avoid spatial gaps in 2D unwrapping
    # cand_mask2[cand_mask_sparse] = True  # add only stable points from 1.order points

    cand_mask2 &= mask_valid_area
    logger.info(f"Final number of selected second-order points: {cand_mask2.sum()}.")

    fig = plt.figure(figsize=(15, 5))
    ax = fig.add_subplot()
    ax.imshow(mask_valid_area, cmap=plt.cm.get_cmap("gray"), alpha=0.5, zorder=10, vmin=0, vmax=1)
    bmap_obj.plot(ax=ax, logger=logger)
    coord_xy = np.array(np.where(cand_mask2)).transpose()
    val = np.ones_like(cand_mask2)
    sc = ax.scatter(coord_xy[:, 1], coord_xy[:, 0], c=val[cand_mask2], s=0.5, cmap=plt.get_cmap("autumn_r"),
                    vmin=1, vmax=2)  # set min, max to ensure that points are yellow
    cbar = plt.colorbar(sc, pad=0.03, shrink=0.5)
    cbar.ax.set_visible(False)  # make size of axis consistent with all others
    plt.tight_layout()
    plt.title("Mask for dense point set")
    fig.savefig(join(output_path, "pic", "step_4_mask_coh{}.png".format(coh_value)), dpi=300)
    plt.close(fig)

    p2_file = join(output_path, f"coh{coh_value}_ifg_wr.h5")
    logger.debug(f"Prepare second-order points object to save to file {p2_file}.")
    point2_obj = Points(file_path=p2_file, logger=logger)
    coord_xy = np.array(np.where(cand_mask2)).transpose()
    point_id2 = point_id_img[cand_mask2]
    point2_obj.prepare(
        point_id=point_id2,
        coord_xy=coord_xy,
        path_inputs=config.data_directories.path_inputs
    )

    ifg_stack_file = join(output_path, "ifg_stack.h5")
    logger.debug(f"Read interferogram phase for selected second-order points from file {ifg_stack_file}.")
    ifg_stack_obj = BaseStack(file=ifg_stack_file, logger=logger)
    point2_obj.phase = ut.readPhasePatchwise(stack_obj=ifg_stack_obj, dataset_name="ifgs",
                                             num_patches=config.processing.num_patches, cand_mask=cand_mask2,
                                             point_id_img=point_id_img, logger=logger)

    if config.phase_linking.phase_linking:
        pl_inverted_file = join(config.phase_linking.path_inverted, "phase_series.h5")
        logger.debug(f"Read interferogram phase from MiaplPy results from file {pl_inverted_file}.")
        phase_linking_obj = BaseStack(file=pl_inverted_file,
                                      logger=logger)

        pl_phase = ut.readPhasePatchwise(
            stack_obj=phase_linking_obj, dataset_name="phase",
            num_patches=config.processing.num_patches,
            cand_mask=cand_mask2,
            point_id_img=point_id_img, logger=logger
        )

        # subset to time span
        slc_stack_obj = slcStack(join(config.data_directories.path_inputs, "slcStack.h5"))
        slc_stack_obj.open()
        time_mask = createTimeMaskFromDates(
            start_date=config.preparation.start_date,
            stop_date=config.preparation.stop_date,
            date_list=slc_stack_obj.dateList,
            logger=logger
        )[0]
        pl_phase = pl_phase[:, time_mask]

        pl_ifgs = np.zeros((point2_obj.num_points, point2_obj.ifg_net_obj.num_ifgs), dtype=np.float32)

        c = 0
        for i, j in np.asarray(point1_obj.ifg_net_obj.ifg_list):
            pl_ifgs[:, c] = np.angle(np.exp(1j * pl_phase[:, i]) * np.conjugate(np.exp(1j * pl_phase[:, j])))
            c += 1

        # change only phase for good phase linking pixels and keep original phase for good tpc pixels
        mask_pl = cand_mask_pl[cand_mask2]
        point2_obj.phase[mask_pl] = pl_ifgs[mask_pl]

    logger.debug(f"Write second-order points to file {point2_obj.file_path}.")
    point2_obj.writeToFile()
    del ifg_stack_obj

    p1_aps_file = join(output_path, "p1_aps.h5")
    logger.debug(f"Read APS for first order point from file {p1_aps_file}.")
    aps1_obj = Points(file_path=p1_aps_file, logger=logger)
    aps1_obj.open(path_inputs=config.data_directories.path_inputs)

    aps_params_file = join(output_path, "aps_parameters.h5")
    logger.debug(f"Read APS parameters from file {aps_params_file}.")
    aps_params_obj = ApsParameters(file_path=aps_params_file, logger=logger)
    aps_params_obj.open()

    filtering_method = aps_params_obj.method

    if filtering_method == "None":
        logger.info("Skip APS filtering. To enable APS filtering, update the config file and rerun step 3.")
        aps2_phase = np.zeros((point2_obj.num_points, point2_obj.ifg_net_obj.num_images))
    else:
        logger.info("Apply APS filtering to second-order points.")

        if filtering_method == "kriging":
            aps2_phase = applySpatialFilteringToP2(coord_utm1=aps1_obj.coord_utm,
                                                   residuals=aps_params_obj.phase,
                                                   coord_utm2=point2_obj.coord_utm,
                                                   model_name=aps_params_obj.model_name,
                                                   model_params=aps_params_obj.model_params,
                                                   logger=logger)
        elif filtering_method == "simple":
            aps2_phase = applySimpleInterpolationToP2(residuals=aps_params_obj.phase,
                                                      coord_utm1=aps1_obj.coord_utm,
                                                      coord_utm2=point2_obj.coord_utm,
                                                      logger=logger,
                                                      interp_method=aps_params_obj.params_obj.model_name)

    p2_aps_file = join(output_path, f"coh{coh_value}_aps.h5")
    logger.info(f"Write APS for second-order points to file {p2_aps_file}.")
    aps2_obj = Points(file_path=p2_aps_file, logger=logger)
    aps2_obj.open(
        other_file_path=join(output_path, f"coh{coh_value}_ifg_wr.h5"),
        path_inputs=config.data_directories.path_inputs
    )
    aps2_obj.phase = aps2_phase
    aps2_obj.writeToFile()

    logger.debug("Finished selecting second-order points.")
    return point2_obj, aps2_obj
=======
    return demerr_p2, vel_p2, gamma_p2
>>>>>>> cb56b8a8
<|MERGE_RESOLUTION|>--- conflicted
+++ resolved
@@ -277,9 +277,7 @@
     demerr_p2 = demerr_p2[sort_idx]
     vel_p2 = vel_p2[sort_idx]
     gamma_p2 = gamma_p2[sort_idx]
-<<<<<<< HEAD
-    mean_gamma = mean_gamma[sort_idx]
-    return demerr_p2, vel_p2, gamma_p2, mean_gamma
+    return demerr_p2, vel_p2, gamma_p2
 
 
 def selectP2(*, output_path: str, config: Config, logger: Logger):
@@ -512,7 +510,4 @@
     aps2_obj.writeToFile()
 
     logger.debug("Finished selecting second-order points.")
-    return point2_obj, aps2_obj
-=======
-    return demerr_p2, vel_p2, gamma_p2
->>>>>>> cb56b8a8
+    return point2_obj, aps2_obj