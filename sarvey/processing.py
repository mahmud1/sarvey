#!/usr/bin/env python

# SARvey - A multitemporal InSAR time series tool for the derivation of displacements.
#
# Copyright (C) 2021-2024 Andreas Piter (IPI Hannover, piter@ipi.uni-hannover.de)
#
# This software was developed together with FERN.Lab (fernlab@gfz-potsdam.de) in the context
# of the SAR4Infra project with funds of the German Federal Ministry for Digital and
# Transport and contributions from Landesamt fuer Vermessung und Geoinformation
# Schleswig-Holstein and Landesbetrieb Strassenbau und Verkehr Schleswig-Holstein.
#
# This program is free software: you can redistribute it and/or modify it under
# the terms of the GNU General Public License as published by the Free Software
# Foundation, either version 3 of the License, or (at your option) any later
# version.
#
# Important: This package uses PyMaxFlow. The core of PyMaxflows library is the C++
# implementation by Vladimir Kolmogorov. It is also licensed under the GPL, but it REQUIRES that you
# cite [BOYKOV04] (see LICENSE) in any resulting publication if you use this code for research purposes.
# This requirement extends to SARvey.
#
# This program is distributed in the hope that it will be useful, but WITHOUT
# ANY WARRANTY; without even the implied warranty of MERCHANTABILITY or FITNESS
# FOR A PARTICULAR PURPOSE. See the GNU Lesser General Public License for more
# details.
#
# You should have received a copy of the GNU Lesser General Public License along
# with this program. If not, see <https://www.gnu.org/licenses/>.

"""Processing module for SARvey."""
from os.path import join, exists
import matplotlib.pyplot as plt
from matplotlib import colormaps
import numpy as np
from logging import Logger

from miaplpy.objects.slcStack import slcStack
from mintpy.utils import readfile
from mintpy.utils.plot import auto_flip_direction

from sarvey import viewer
from sarvey.densification import densifyNetwork, selectP2
from sarvey.filtering import estimateAtmosphericPhaseScreen, simpleInterpolation
from sarvey.ifg_network import (DelaunayNetwork, SmallBaselineYearlyNetwork, SmallTemporalBaselinesNetwork,
                                SmallBaselineNetwork, StarNetwork)
from sarvey.objects import Network, Points, AmplitudeImage, CoordinatesUTM, NetworkParameter, BaseStack, ApsParameters
from sarvey.unwrapping import spatialParameterIntegration, \
    parameterBasedNoisyPointRemoval, temporalUnwrapping, spatialUnwrapping, removeGrossOutliers
from sarvey.preparation import createArcsBetweenPoints, selectPixels, createTimeMaskFromDates
import sarvey.utils as ut
from sarvey.coherence import computeIfgsAndTemporalCoherence
from sarvey.triangulation import PointNetworkTriangulation
from sarvey.config import Config


class Processing:
    """Processing."""

    def __init__(self, path: str, config: Config, logger: Logger):
        """Init."""
        self.path = path
        self.config = config
        self.logger = logger

    def runPreparation(self):
        """RunPreparation."""
        log = self.logger

        msg = "#" * 10
        msg += " PREPARE PROCESSING: LOAD INPUT "
        msg += "#" * 10
        log.info(msg=msg)

        # load slc data
        slc_stack_obj = slcStack(join(self.config.general.input_path, "slcStack.h5"))
        slc_stack_obj.open()

        if "ORBIT_DIRECTION" in slc_stack_obj.metadata:
            log.info(msg="Orbit direction: {}".format(slc_stack_obj.metadata["ORBIT_DIRECTION"]))
        else:
            log.warning(msg="No orbit direction found in metadata. Add 'ORBIT_DIRECTION' to metadata of 'slcStack.h5'"
                            "and run again!")
            raise AttributeError("No orbit direction found in metadata.")

        time_mask, num_slc, date_list = createTimeMaskFromDates(
            start_date=self.config.preparation.start_date,
            stop_date=self.config.preparation.end_date,
            date_list=slc_stack_obj.dateList,
            logger=log
        )
        log.info(msg=f"Start date: {date_list[0]}")
        log.info(msg=f"Stop date: {date_list[-1]}")
        log.info(msg=f"Number of SLC: {num_slc}")

        msg = "#" * 10
        msg += " DESIGN IFG NETWORK "
        msg += "#" * 10
        log.info(msg=msg)

        ifg_net_obj = None
        if self.config.preparation.ifg_network_type == "star":
            ifg_net_obj = StarNetwork()
            ifg_net_obj.configure(
                pbase=slc_stack_obj.pbase[time_mask],
                tbase=slc_stack_obj.tbase[time_mask],
                ref_idx=int(np.floor(num_slc/2)),
                dates=date_list
            )
            log.info(msg="Star ifg network")
        elif self.config.preparation.ifg_network_type == "sb":
            ifg_net_obj = SmallBaselineNetwork()
            ifg_net_obj.configure(pbase=slc_stack_obj.pbase[time_mask],
                                  tbase=slc_stack_obj.tbase[time_mask],
                                  num_link=self.config.preparation.num_ifgs,
                                  max_tbase=self.config.preparation.max_tbase,
                                  dates=date_list)
            log.info(msg="Small baseline network")
        elif self.config.preparation.ifg_network_type == "stb":
            ifg_net_obj = SmallTemporalBaselinesNetwork()
            ifg_net_obj.configure(
                pbase=slc_stack_obj.pbase[time_mask],
                tbase=slc_stack_obj.tbase[time_mask],
                num_link=self.config.preparation.num_ifgs,
                dates=date_list
            )
            log.info(msg="Small temporal baseline network")
        elif self.config.preparation.ifg_network_type == "stb_year":
            ifg_net_obj = SmallBaselineYearlyNetwork()
            ifg_net_obj.configure(
                pbase=slc_stack_obj.pbase[time_mask],
                tbase=slc_stack_obj.tbase[time_mask],
                num_link=self.config.preparation.num_ifgs,
                dates=date_list
            )
            log.info(msg="Small temporal baseline and yearly ifg network")
        elif self.config.preparation.ifg_network_type == "delaunay":
            ifg_net_obj = DelaunayNetwork()
            ifg_net_obj.configure(
                pbase=slc_stack_obj.pbase[time_mask],
                tbase=slc_stack_obj.tbase[time_mask],
                dates=date_list
            )
            log.info(msg="Delaunay ifg network")

        ifg_net_obj.writeToFile(path=join(self.path, "ifg_network.h5"), logger=log)
        log.info(msg=f"temporal baselines: {np.unique(np.round(np.abs(ifg_net_obj.tbase_ifg) * 365.25).astype(int))}")

        fig = ifg_net_obj.plot()
        fig.savefig(join(self.path, "pic", "step_0_interferogram_network.png"), dpi=300)
        plt.close(fig)

        msg = "#" * 10
        msg += f" GENERATE STACK OF {ifg_net_obj.num_ifgs} INTERFEROGRAMS & ESTIMATE TEMPORAL COHERENCE "
        msg += "#" * 10
        log.info(msg=msg)

        box_list, num_patches = ut.preparePatches(num_patches=self.config.general.num_patches,
                                                  width=slc_stack_obj.width,
                                                  length=slc_stack_obj.length,
                                                  logger=log)

        # create placeholder in result file for datasets which are stored patch-wise
        dshape = (slc_stack_obj.length, slc_stack_obj.width, ifg_net_obj.num_ifgs)
        ifg_stack_obj = BaseStack(file=join(self.path, "ifg_stack.h5"), logger=log)
        ifg_stack_obj.prepareDataset(dataset_name="ifgs", dshape=dshape, dtype=np.csingle,
                                     metadata=slc_stack_obj.metadata, mode='w', chunks=(30, 30, ifg_net_obj.num_ifgs))

        # create placeholder in result file for datasets which are stored patch-wise
        temp_coh_obj = BaseStack(file=join(self.path, "temporal_coherence.h5"), logger=log)
        dshape = (slc_stack_obj.length, slc_stack_obj.width)
        temp_coh_obj.prepareDataset(dataset_name="temp_coh", metadata=slc_stack_obj.metadata,
                                    dshape=dshape, dtype=np.float32, mode="w", chunks=True)

        mean_amp_img = computeIfgsAndTemporalCoherence(
            path_temp_coh=join(self.path, "temporal_coherence.h5"),
            path_ifgs=join(self.path, "ifg_stack.h5"),
            path_slc=join(self.config.general.input_path, "slcStack.h5"),
            ifg_array=np.array(ifg_net_obj.ifg_list),
            time_mask=time_mask,
            wdw_size=self.config.preparation.filter_window_size,
            num_boxes=num_patches,
            box_list=box_list,
            num_cores=self.config.general.num_cores,
            logger=log
        )

        # store auxilliary datasets for faster access during processing
        if not exists(join(self.path, "coordinates_utm.h5")):
            coord_utm_obj = CoordinatesUTM(file_path=join(self.path, "coordinates_utm.h5"), logger=self.logger)
            coord_utm_obj.prepare(input_path=join(self.config.general.input_path, "geometryRadar.h5"))
            del coord_utm_obj

        if not exists(join(self.path, "background_map.h5")):
            bmap_obj = AmplitudeImage(file_path=join(self.path, "background_map.h5"))
            bmap_obj.prepare(slc_stack_obj=slc_stack_obj, img=mean_amp_img, logger=self.logger)
            ax = bmap_obj.plot(logger=self.logger)
            img = ax.get_images()[0]
            cbar = plt.colorbar(img, pad=0.03, shrink=0.5)
            cbar.ax.set_visible(False)
            plt.tight_layout()
            plt.gcf().savefig(join(self.path, "pic", "step_0_amplitude_image.png"), dpi=300)
            plt.close(plt.gcf())
            del bmap_obj
        del mean_amp_img

        temp_coh = temp_coh_obj.read(dataset_name="temp_coh")

        fig = plt.figure(figsize=(15, 5))
        ax = fig.add_subplot()
        im = ax.imshow(temp_coh, cmap=colormaps["gray"], vmin=0, vmax=1)
        auto_flip_direction(slc_stack_obj.metadata, ax=ax, print_msg=True)
        ax.set_xlabel("Range")
        ax.set_ylabel("Azimuth")
        plt.colorbar(im, pad=0.03, shrink=0.5)
        plt.title("Temporal coherence")
        plt.tight_layout()
        fig.savefig(join(self.path, "pic", "step_0_temporal_phase_coherence.png"), dpi=300)
        plt.close(fig)

    def runConsistencyCheck(self):
        """RunConsistencyCheck."""
        # 0) select candidates for first order points
        ifg_stack_obj = BaseStack(file=join(self.path, "ifg_stack.h5"), logger=self.logger)
        length, width, num_ifgs = ifg_stack_obj.getShape(dataset_name="ifgs")

        cand_mask1 = selectPixels(
            path=self.path, selection_method="temp_coh", thrsh=self.config.consistency_check.coherence_p1,
            grid_size=self.config.consistency_check.grid_size, bool_plot=True, logger=self.logger
        )

        bmap_obj = AmplitudeImage(file_path=join(self.path, "background_map.h5"))
        mask_valid_area = ut.detectValidAreas(bmap_obj=bmap_obj, logger=self.logger)

        if self.config.consistency_check.mask_p1_file is not None:
            path_mask_aoi = join(self.config.consistency_check.mask_p1_file)
            self.logger.info(msg="load mask for area of interest from: {}.".format(path_mask_aoi))
            mask_aoi = readfile.read(path_mask_aoi, datasetName='mask')[0].astype(np.bool_)
            mask_valid_area &= mask_aoi
        else:
            self.logger.info(msg="No mask for area of interest given.")

        cand_mask1 &= mask_valid_area

        fig = plt.figure(figsize=(15, 5))
        ax = fig.add_subplot()
        ax.imshow(mask_valid_area, cmap=plt.cm.get_cmap("gray"), alpha=0.5, zorder=10, vmin=0, vmax=1)
        bmap_obj.plot(ax=ax, logger=self.logger)
        coord_xy = np.array(np.where(cand_mask1)).transpose()
        val = np.ones_like(cand_mask1)
        sc = ax.scatter(coord_xy[:, 1], coord_xy[:, 0], c=val[cand_mask1], s=0.5, cmap=plt.get_cmap("autumn_r"),
                        vmin=1, vmax=2)  # set min, max to ensure that points are yellow
        cbar = plt.colorbar(sc, pad=0.03, shrink=0.5)
        cbar.ax.set_visible(False)  # make size of axis consistent with all others
        plt.tight_layout()
        plt.title("Mask for first order point set")
        fig.savefig(join(self.path, "pic", "step_1_mask_p1.png"), dpi=300)
        plt.close(fig)

        if cand_mask1[cand_mask1].shape[0] == 0:
            self.logger.error("No points selected for first-order points. Modify the coherence threshold.")
            raise ValueError

        # create unique point_id throughout the image to make it possible to mix first-order and second-order points
        # in the densification step. point_id is ordered so that it fits to anydata[mask].ravel() when loading the data.
        point_id_img = np.arange(0, length * width).reshape((length, width))

        point_obj = Points(file_path=join(self.path, "p1_ifg_wr.h5"), logger=self.logger)
        point_id1 = point_id_img[cand_mask1]

        point_obj.prepare(
            point_id=point_id1,
            coord_xy=coord_xy,
            input_path=self.config.general.input_path
        )

        point_obj.phase = ut.readPhasePatchwise(stack_obj=ifg_stack_obj, dataset_name="ifgs",
                                                num_patches=self.config.general.num_patches, cand_mask=cand_mask1,
                                                point_id_img=point_id_img, logger=self.logger)

        point_obj.writeToFile()
        del ifg_stack_obj, cand_mask1

        # 1) create spatial network
        arcs = createArcsBetweenPoints(point_obj=point_obj,
                                       knn=self.config.consistency_check.num_nearest_neighbours,
                                       max_arc_length=self.config.consistency_check.max_arc_length,
                                       logger=self.logger)
        net_obj = Network(file_path=join(self.path, "point_network.h5"), logger=self.logger)
        net_obj.computeArcObservations(
            point_obj=point_obj,
            arcs=arcs
        )
        net_obj.writeToFile()
        net_obj.open(input_path=self.config.general.input_path)  # to retrieve external data

        demerr, vel, gamma = temporalUnwrapping(ifg_net_obj=point_obj.ifg_net_obj,
                                                net_obj=net_obj,
                                                wavelength=point_obj.wavelength,
                                                velocity_bound=self.config.consistency_check.velocity_bound,
                                                demerr_bound=self.config.consistency_check.dem_error_bound,
                                                num_samples=self.config.consistency_check.num_optimization_samples,
                                                num_cores=self.config.general.num_cores,
                                                logger=self.logger)

        net_par_obj = NetworkParameter(file_path=join(self.path, "point_network_parameter.h5"),
                                       logger=self.logger)
        net_par_obj.prepare(
            net_obj=net_obj,
            demerr=demerr,
            vel=vel,
            gamma=gamma
        )
        net_par_obj.writeToFile()

        # 3) spatial unwrapping of the arc network and removal of outliers (arcs and points)
        bmap_obj = AmplitudeImage(file_path=join(self.path, "background_map.h5"))
        thrsh_visualisation = 0.7

        try:
            ax = bmap_obj.plot(logger=self.logger)
            arc_mask = net_par_obj.gamma.reshape(-1) <= thrsh_visualisation
            ax, cbar = viewer.plotColoredPointNetwork(x=point_obj.coord_xy[:, 1], y=point_obj.coord_xy[:, 0],
                                                      arcs=net_par_obj.arcs[arc_mask, :],
                                                      val=net_par_obj.gamma[arc_mask],
                                                      ax=ax, linewidth=1, cmap_name="autumn", clim=(0, 1))
            ax.set_title("Coherence from temporal unwrapping\n"
                         r"(only arcs with $\gamma \leq$ {} "
                         "shown)\nBefore outlier removal".format(thrsh_visualisation))
            fig = ax.get_figure()
            plt.tight_layout()
            fig.savefig(join(self.path, "pic", "step_1_arc_coherence.png"), dpi=300)
        except BaseException as e:
            self.logger.exception(msg="NOT POSSIBLE TO PLOT SPATIAL NETWORK OF POINTS. {}".format(e))

        net_par_obj, point_id, coord_xy, design_mat = removeGrossOutliers(
            net_obj=net_par_obj,
            point_id=point_obj.point_id,
            coord_xy=point_obj.coord_xy,
            min_num_arc=self.config.consistency_check.min_num_arc,
            quality_thrsh=self.config.consistency_check.arc_unwrapping_coherence,
            logger=self.logger
        )

        try:
            ax = bmap_obj.plot(logger=self.logger)
            arc_mask = net_par_obj.gamma.reshape(-1) <= thrsh_visualisation
            ax, cbar = viewer.plotColoredPointNetwork(x=coord_xy[:, 1], y=coord_xy[:, 0],
                                                      arcs=net_par_obj.arcs[arc_mask, :],
                                                      val=net_par_obj.gamma[arc_mask],
                                                      ax=ax, linewidth=1, cmap_name="autumn", clim=(0, 1))
            ax.set_title("Coherence from temporal unwrapping\n"
                         r"(only arcs with $\gamma \leq$ {} "
                         "shown)\nAfter outlier removal".format(thrsh_visualisation))
            fig = ax.get_figure()
            plt.tight_layout()
            fig.savefig(join(self.path, "pic", "step_1_arc_coherence_reduced.png"), dpi=300)
        except BaseException as e:
            self.logger.exception(msg="NOT POSSIBLE TO PLOT SPATIAL NETWORK OF POINTS. {}".format(e))

        spatial_ref_id, point_id, net_par_obj = parameterBasedNoisyPointRemoval(
            net_par_obj=net_par_obj,
            point_id=point_id,
            coord_xy=coord_xy,
            design_mat=design_mat,
            bmap_obj=bmap_obj,
            bool_plot=True,
            logger=self.logger
        )

        net_par_obj.writeToFile()  # arcs were removed. obj still needed in next step.
        point_obj.removePoints(keep_id=point_id, input_path=self.config.general.input_path)
        point_obj.writeToFile()

    def runUnwrappingTimeAndSpace(self):
        """RunTemporalAndSpatialUnwrapping."""
        net_par_obj = NetworkParameter(file_path=join(self.path, "point_network_parameter.h5"),
                                       logger=self.logger)
        net_par_obj.open(input_path=self.config.general.input_path)

        point_obj = Points(file_path=join(self.path, "p1_ifg_unw.h5"), logger=self.logger)
        point_obj.open(
            other_file_path=join(self.path, "p1_ifg_wr.h5"),
            input_path=self.config.general.input_path
        )

        # reference point can be set arbitrarily, because outliers are removed.
        spatial_ref_idx = 0

        bmap_obj = AmplitudeImage(file_path=join(self.path, "background_map.h5"))

        self.logger.info(msg="Integrate parameters from arcs to points.")
        self.logger.info(msg="Integrate DEM correction.")
        demerr = spatialParameterIntegration(val_arcs=net_par_obj.demerr,
                                             arcs=net_par_obj.arcs,
                                             coord_xy=point_obj.coord_xy,
                                             weights=net_par_obj.gamma,
                                             spatial_ref_idx=spatial_ref_idx, logger=self.logger)

        # demerr = spatialParameterIntegrationIterative(val_arcs=net_par_obj.demerr, all_arcs=net_par_obj.arcs,
        #                                               coord_xy=point_obj.coord_xy, all_weights=net_par_obj.gamma,
        #                                               spatial_ref_idx=spatial_ref_idx,
        #                                               res_tol=5.0,
        #                                               max_rm_fraction=0.001)
        fig = viewer.plotScatter(value=-demerr, coord=point_obj.coord_xy,
                                 ttl="Parameter integration: DEM correction in [m]",
                                 bmap_obj=bmap_obj, s=3.5, cmap="jet_r", symmetric=True, logger=self.logger)[0]
        fig.savefig(join(self.path, "pic", "step_2_estimation_dem_correction.png"), dpi=300)
        plt.close(fig)

        self.logger.info(msg="Integrate mean velocity.")
        vel = spatialParameterIntegration(val_arcs=net_par_obj.vel,
                                          arcs=net_par_obj.arcs,
                                          coord_xy=point_obj.coord_xy,
                                          weights=net_par_obj.gamma,
                                          spatial_ref_idx=spatial_ref_idx, logger=self.logger)

        # vel = spatialParameterIntegrationIterative(val_arcs=net_par_obj.vel, all_arcs=net_par_obj.arcs,
        #                                            coord_xy=point_obj.coord_xy,
        #                                            all_weights=net_par_obj.gamma,
        #                                            spatial_ref_idx=spatial_ref_idx,
        #                                            res_tol=1.0,
        #                                            max_rm_fraction=0.001)
        fig = viewer.plotScatter(value=-vel, coord=point_obj.coord_xy,
                                 ttl="Parameter integration: mean velocity in [m / year]",
                                 bmap_obj=bmap_obj, s=3.5, cmap="jet_r", symmetric=True, logger=self.logger)[0]
        fig.savefig(join(self.path, "pic", "step_2_estimation_velocity.png"), dpi=300)
        plt.close(fig)

        self.logger.info(msg="Remove phase contributions from mean velocity"
                             " and DEM correction from wrapped phase of points.")
        pred_phase_demerr, pred_phase_vel = ut.predictPhase(
            obj=point_obj, vel=vel, demerr=demerr,
            ifg_space=True, logger=self.logger
        )
        pred_phase = pred_phase_demerr + pred_phase_vel

        wr_phase = point_obj.phase
        wr_res_phase = np.angle(np.exp(1j * wr_phase) * np.conjugate(np.exp(1j * pred_phase)))

        if self.config.unwrapping.use_arcs_from_temporal_unwrapping:
            arcs = net_par_obj.arcs  # use this to avoid unreliable connections. Takes a bit longer.
        else:
            triang_obj = PointNetworkTriangulation(coord_xy=point_obj.coord_xy, coord_utmxy=point_obj.coord_utm,
                                                   logger=self.logger)
            triang_obj.triangulateGlobal()
            arcs = triang_obj.getArcsFromAdjMat()

        unw_res_phase = spatialUnwrapping(num_ifgs=point_obj.ifg_net_obj.num_ifgs,
                                          num_points=point_obj.num_points,
                                          phase=wr_res_phase,
                                          method=self.config.general.spatial_unwrapping_method,
                                          edges=arcs,
                                          num_cores=self.config.general.num_cores, logger=self.logger)

        # use same reference point for spatial integration and Puma unwrapping before recombining phases
        unw_res_phase = unw_res_phase - unw_res_phase[spatial_ref_idx, :]

        self.logger.info(msg="Add phase contributions from mean velocity and DEM correction back to "
                             "spatially unwrapped residual phase.")
        unw_phase = unw_res_phase + pred_phase
        # unw_phase = unw_res_phase  # debug: don't add phase back.

        # adjust reference to peak of histogram
        point_obj.phase = unw_phase
        vel = ut.estimateParameters(obj=point_obj, ifg_space=True)[0]
        point_obj.phase = ut.setReferenceToPeakOfHistogram(phase=unw_phase, vel=vel, num_bins=300)

        point_obj.writeToFile()

        phase_ts = ut.invertIfgNetwork(
            phase=unw_phase,
            num_points=point_obj.num_points,
            ifg_net_obj=point_obj.ifg_net_obj,
            num_cores=1,  # self.config.general.num_cores,
            ref_idx=0,
            logger=self.logger
        )
        point_obj = Points(file_path=join(self.path, "p1_ts.h5"), logger=self.logger)
        point_obj.open(
            other_file_path=join(self.path, "p1_ifg_unw.h5"),
            input_path=self.config.general.input_path
        )
        point_obj.phase = phase_ts
        point_obj.writeToFile()

    def runUnwrappingSpace(self):
        """RunSpatialUnwrapping."""
        point_obj = Points(file_path=join(self.path, "p1_ifg_unw.h5"), logger=self.logger)
        point_obj.open(
            other_file_path=join(self.path, "p1_ifg_wr.h5"),
            input_path=self.config.general.input_path
        )

        if self.config.unwrapping.use_arcs_from_temporal_unwrapping:
            net_par_obj = NetworkParameter(file_path=join(self.path, "point_network_parameter.h5"),
                                           logger=self.logger)
            net_par_obj.open(input_path=self.config.general.input_path)
            arcs = net_par_obj.arcs  # use this to avoid unreliable connections. Takes a bit longer.
        else:
            # re-triangulate with delaunay to make PUMA faster
            triang_obj = PointNetworkTriangulation(coord_xy=point_obj.coord_xy, coord_utmxy=point_obj.coord_utm,
                                                   logger=self.logger)
            triang_obj.triangulateGlobal()
            arcs = triang_obj.getArcsFromAdjMat()

        bmap_obj = AmplitudeImage(file_path=join(self.path, "background_map.h5"))
        ax = bmap_obj.plot(logger=self.logger)
        ax, cbar = viewer.plotColoredPointNetwork(x=point_obj.coord_xy[:, 1],
                                                  y=point_obj.coord_xy[:, 0],
                                                  arcs=arcs,
                                                  val=np.zeros(arcs.shape[0], dtype=np.float32),
                                                  ax=ax, linewidth=0.5, cmap_name="hot", clim=(0, 1))
        cbar.ax.set_visible(False)
        ax.set_xlabel("Range")
        ax.set_ylabel("Azimuth")
        ax.set_title("Unwrapping Network")
        plt.tight_layout()
        plt.gcf().savefig(join(self.path, "pic", "step_2_unwrapping_network_p1.png"), dpi=300)
        plt.close(plt.gcf())

        unw_phase = spatialUnwrapping(num_ifgs=point_obj.ifg_net_obj.num_ifgs,
                                      num_points=point_obj.num_points,
                                      phase=point_obj.phase,
                                      method=self.config.general.spatial_unwrapping_method,
                                      edges=arcs,
                                      num_cores=self.config.general.num_cores, logger=self.logger)

        # adjust reference to peak of histogram
        point_obj.phase = unw_phase
        vel = ut.estimateParameters(obj=point_obj, ifg_space=True)[0]
        point_obj.phase = ut.setReferenceToPeakOfHistogram(phase=unw_phase, vel=vel, num_bins=300)

        point_obj.writeToFile()
        del point_obj

        point_obj = Points(file_path=join(self.path, "p1_ts.h5"), logger=self.logger)
        point_obj.open(
            other_file_path=join(self.path, "p1_ifg_wr.h5"),
            input_path=self.config.general.input_path
        )

        # for sbas the ifg network needs to be inverted to get the phase time series
        phase_ts = ut.invertIfgNetwork(phase=unw_phase, num_points=point_obj.num_points,
                                       ifg_net_obj=point_obj.ifg_net_obj,
                                       num_cores=1,  # self.config.general.num_cores,
                                       ref_idx=0,
                                       logger=self.logger)

        point_obj.phase = phase_ts
        point_obj.writeToFile()

    def runFiltering(self):
        """RunFiltering."""
        # create output file which contains filtered phase time series
        point1_obj = Points(file_path=join(self.path, "p1_ts_filt.h5"), logger=self.logger)
        point1_obj.open(
            other_file_path=join(self.path, "p1_ts.h5"),
            input_path=self.config.general.input_path
        )

        # select only pixels which have low phase noise and are well distributed
        mask = point1_obj.createMask()

        bmap_obj = AmplitudeImage(file_path=join(self.path, "background_map.h5"))

        # temporal auto-correlation
        auto_corr_img = np.zeros_like(mask, np.float64)

        vel, demerr, _, _, _, residuals = ut.estimateParameters(obj=point1_obj, ifg_space=False)

        if self.config.filtering.use_moving_points:
            auto_corr = ut.temporalAutoCorrelation(residuals=residuals, lag=1).reshape(-1)
        else:
            # remove DEM error, but not velocity before estimating the temporal autocorrelation
            pred_phase_demerr = ut.predictPhase(
                obj=point1_obj, vel=vel, demerr=demerr, ifg_space=False, logger=self.logger)[0]
            phase_wo_demerr = point1_obj.phase - pred_phase_demerr
            auto_corr = ut.temporalAutoCorrelation(residuals=phase_wo_demerr, lag=1).reshape(-1)

        auto_corr_img[mask] = auto_corr
        auto_corr_img[~mask] = np.inf

        fig = viewer.plotScatter(value=auto_corr, coord=point1_obj.coord_xy, bmap_obj=bmap_obj,
                                 ttl="Temporal autocorrelation", unit="[ ]", s=3.5, cmap="autumn_r",
                                 vmin=0, vmax=1, logger=self.logger)[0]
        fig.savefig(join(self.path, "pic", "step_3_temporal_autocorrelation.png"), dpi=300)
        plt.close(fig)

        # create grid
        coord_utm_obj = CoordinatesUTM(file_path=join(self.path, "coordinates_utm.h5"), logger=self.logger)
        coord_utm_obj.open()

        # remove points based on threshold
        mask_thrsh = auto_corr_img <= self.config.filtering.max_temporal_autocorrelation
        auto_corr_img[~mask_thrsh] = np.inf

        box_list, num_box = ut.createSpatialGrid(coord_utm_img=coord_utm_obj.coord_utm, length=point1_obj.length,
                                                 width=point1_obj.width,
                                                 grid_size=self.config.filtering.grid_size)

        cand_mask_sparse = ut.selectBestPointsInGrid(box_list=box_list, quality=auto_corr_img, sel_min=True)

        num_p1_points_for_filtering = cand_mask_sparse[cand_mask_sparse].shape[0]
        if num_p1_points_for_filtering < 10:
            self.logger.warning(msg=f"Only {num_p1_points_for_filtering} points for APS filtering selected. Filtering "
                                    f"results are probably not reliable. You can e.g. increase 'max_auto_corr' or try "
                                    f"to increase the number of first-order points during step 1 and 2.")

        point_id_img = np.arange(0, point1_obj.length * point1_obj.width).reshape(
            (point1_obj.length, point1_obj.width))
        keep_id = point_id_img[np.where(cand_mask_sparse)]
        point1_obj.removePoints(keep_id=keep_id, input_path=self.config.general.input_path)
        point1_obj.writeToFile()  # to be able to load aps1 from this file having the same set of points

        # store plot for quality control during processing
        fig, ax = viewer.plotScatter(value=auto_corr_img[cand_mask_sparse], coord=point1_obj.coord_xy,
                                     bmap_obj=bmap_obj, ttl="Selected pixels for APS estimation",
                                     unit="Auto-correlation\n[ ]", s=5, cmap="autumn_r", vmin=0, vmax=1,
                                     logger=self.logger)[:2]
        viewer.plotGridFromBoxList(box_list=box_list, ax=ax, edgecolor="k", linewidth=0.2)
        fig.savefig(join(self.path, "pic", "step_3_stable_points.png"), dpi=300)
        plt.close(fig)

        if self.config.filtering.use_moving_points:
            # recompute the residuals, because now there are fewer points in the obj
            phase_for_aps_filtering = ut.estimateParameters(obj=point1_obj, ifg_space=False)[-1]
        else:
            phase_for_aps_filtering = point1_obj.phase

        # create output which contains only the atmospheric phase screen (no parameters)
        aps1_obj = Points(file_path=join(self.path, "p1_aps.h5"), logger=self.logger)
        aps1_obj.open(
            other_file_path=join(self.path, "p1_ts_filt.h5"),
            input_path=self.config.general.input_path
        )

<<<<<<< HEAD
        # select second-order points moved to selectP2()

        if self.config.filtering.skip_filtering:
            msg = "#" * 10
            msg += " SKIP ATMOSPHERIC FILTERING! "
            msg += "#" * 10
            self.logger.info(msg=msg)
            method = "None"
            model_name = "None"
            aps_model_params = None
            num_points1 = phase_for_aps_filtering.shape[0]
            num_time = phase_for_aps_filtering.shape[1]
            aps1_phase = np.zeros((num_points1, num_time), dtype=np.float32)
        else:
=======
        # select second-order points
        cand_mask2 = selectPixels(
            path=self.path, selection_method="temp_coh",
            thrsh=self.config.filtering.coherence_p2,
            grid_size=None, bool_plot=True,
            logger=self.logger
        )  # first-order points are included in second-order points

        if self.config.phase_linking.use_phase_linking_results:
            # read PL results
            pl_coh = readfile.read(join(self.config.phase_linking.inverted_path, "phase_series.h5"),
                                   datasetName='temporalCoherence')[0]
            pl_coh = pl_coh[1, :, :]
            siblings = readfile.read(join(self.config.phase_linking.inverted_path, "phase_series.h5"),
                                     datasetName='shp')[0]

            if self.config.phase_linking.use_ps:
                mask_ps = readfile.read(self.config.phase_linking.mask_ps_file,
                                        datasetName='mask')[0].astype(np.bool_)
                cand_mask_pl = (pl_coh > self.config.filtering.coherence_p2) | mask_ps
            else:
                cand_mask_pl = (pl_coh > self.config.filtering.coherence_p2)
                # remove ps candidates, because the ps detection strategy in miaplpy seems to be biased.
                cand_mask_pl[siblings <= self.config.phase_linking.num_siblings] = False

            if self.config.phase_linking.mask_phase_linking_file is not None:
                path_mask_pl_aoi = join(self.config.phase_linking.mask_phase_linking_file)
                self.logger.info(msg="load mask for area of interest from: {}.".format(path_mask_pl_aoi))
                mask_pl_aoi = readfile.read(path_mask_pl_aoi, datasetName='mask')[0].astype(np.bool_)

                fig = plt.figure(figsize=(15, 5))
                ax = fig.add_subplot()
                ax.imshow(mask_pl_aoi, cmap=plt.cm.get_cmap("gray"), alpha=0.5, zorder=10, vmin=0, vmax=1)
                bmap_obj.plot(ax=ax, logger=self.logger)
                coord_xy = np.array(np.where(cand_mask_pl)).transpose()
                val = np.ones_like(cand_mask_pl)
                sc = ax.scatter(coord_xy[:, 1], coord_xy[:, 0], c=val[cand_mask_pl], s=0.5,
                                cmap=plt.get_cmap("autumn_r"),
                                vmin=1, vmax=2)  # set min, max to ensure that points are yellow
                cbar = plt.colorbar(sc, pad=0.03, shrink=0.5)
                cbar.ax.set_visible(False)  # make size of axis consistent with all others
                plt.tight_layout()
                plt.title("Mask for phase linking points")
                fig.savefig(join(self.path, "pic", "step_3_mask_p2_coh{}_phase_linking.png".format(coh_value)), dpi=300)
                plt.close(fig)

                # mask points after plotting, so that available coherent points are visible in figure
                cand_mask_pl[~mask_pl_aoi] = False

            # combine phase linking coherence with TPC cand_mask2
            cand_mask2 = cand_mask2 | cand_mask_pl

        mask_valid_area = ut.detectValidAreas(bmap_obj=bmap_obj, logger=self.logger)

        if self.config.filtering.mask_p2_file is not None:
            path_mask_aoi = join(self.config.filtering.mask_p2_file)
            self.logger.info(msg="load mask for area of interest from: {}.".format(path_mask_aoi))
            mask_aoi = readfile.read(path_mask_aoi, datasetName='mask')[0].astype(np.bool_)
            mask_valid_area &= mask_aoi
            # todo: add unstable points from p1 for densification
        else:
            self.logger.info(msg="No mask for area of interest given.")

        cand_mask2[p1_mask] = True  # add all selected 1.order points to avoid spatial gaps in 2D unwrapping
        # cand_mask2[cand_mask_sparse] = True  # add only stable points from 1.order points

        cand_mask2 &= mask_valid_area

        fig = plt.figure(figsize=(15, 5))
        ax = fig.add_subplot()
        ax.imshow(mask_valid_area, cmap=plt.cm.get_cmap("gray"), alpha=0.5, zorder=10, vmin=0, vmax=1)
        bmap_obj.plot(ax=ax, logger=self.logger)
        coord_xy = np.array(np.where(cand_mask2)).transpose()
        val = np.ones_like(cand_mask2)
        sc = ax.scatter(coord_xy[:, 1], coord_xy[:, 0], c=val[cand_mask2], s=0.5, cmap=plt.get_cmap("autumn_r"),
                        vmin=1, vmax=2)  # set min, max to ensure that points are yellow
        cbar = plt.colorbar(sc, pad=0.03, shrink=0.5)
        cbar.ax.set_visible(False)  # make size of axis consistent with all others
        plt.tight_layout()
        plt.title("Mask for dense point set")
        fig.savefig(join(self.path, "pic", "step_3_mask_p2_coh{}.png".format(coh_value)), dpi=300)
        plt.close(fig)

        point2_obj = Points(file_path=join(self.path, "p2_coh{}_ifg_wr.h5".format(coh_value)), logger=self.logger)
        coord_xy = np.array(np.where(cand_mask2)).transpose()
        point_id2 = point_id_img[cand_mask2]
        point2_obj.prepare(
            point_id=point_id2,
            coord_xy=coord_xy,
            input_path=self.config.general.input_path
        )

        ifg_stack_obj = BaseStack(file=join(self.path, "ifg_stack.h5"), logger=self.logger)

        point2_obj.phase = ut.readPhasePatchwise(stack_obj=ifg_stack_obj, dataset_name="ifgs",
                                                 num_patches=self.config.general.num_patches, cand_mask=cand_mask2,
                                                 point_id_img=point_id_img, logger=self.logger)

        if self.config.phase_linking.use_phase_linking_results:
            self.logger.info(msg="read phase from MiaplPy results...")
            phase_linking_obj = BaseStack(
                file=join(self.config.phase_linking.inverted_path, "phase_series.h5"),
                logger=self.logger
            )

            pl_phase = ut.readPhasePatchwise(
                stack_obj=phase_linking_obj, dataset_name="phase",
                num_patches=self.config.general.num_patches,
                cand_mask=cand_mask2,
                point_id_img=point_id_img, logger=self.logger
            )

            # subset to time span
            slc_stack_obj = slcStack(join(self.config.general.input_path, "slcStack.h5"))
            slc_stack_obj.open()
            time_mask = createTimeMaskFromDates(
                start_date=self.config.preparation.start_date,
                stop_date=self.config.preparation.end_date,
                date_list=slc_stack_obj.dateList,
                logger=self.logger
            )[0]
            pl_phase = pl_phase[:, time_mask]

            pl_ifgs = np.zeros((point2_obj.num_points, point2_obj.ifg_net_obj.num_ifgs), dtype=np.float32)

            c = 0
            for i, j in np.asarray(point1_obj.ifg_net_obj.ifg_list):
                pl_ifgs[:, c] = np.angle(np.exp(1j * pl_phase[:, i]) * np.conjugate(np.exp(1j * pl_phase[:, j])))
                c += 1

            # change only phase for good phase linking pixels and keep original phase for good tpc pixels
            mask_pl = cand_mask_pl[cand_mask2]
            point2_obj.phase[mask_pl] = pl_ifgs[mask_pl]

        point2_obj.writeToFile()
        del point2_obj, ifg_stack_obj

        aps2_obj = Points(file_path=join(self.path, "p2_coh{}_aps.h5".format(coh_value)), logger=self.logger)
        aps2_obj.open(
            other_file_path=join(self.path, "p2_coh{}_ifg_wr.h5".format(coh_value)),
            input_path=self.config.general.input_path
        )

        if self.config.filtering.apply_aps_filtering:
>>>>>>> cb56b8a8
            # spatial filtering of points with linear motion only (no non-linear motion)
            if self.config.filtering.interpolation_method == "kriging":
                method = "kriging"
                model_name = "stable"  # To be integrated in the config?
                aps1_phase, aps_model_params = estimateAtmosphericPhaseScreen(
                    residuals=phase_for_aps_filtering,
                    coord_utm1=point1_obj.coord_utm,
<<<<<<< HEAD
                    num_cores=self.config.processing.num_cores,
=======
                    coord_utm2=aps2_obj.coord_utm,
                    num_cores=self.config.general.num_cores,
>>>>>>> cb56b8a8
                    bool_plot=False,
                    logger=self.logger
                )
            else:
                method = "simple"
                model_name = "linear"  # To be integrated in the config?
                aps_model_params = None
                aps1_phase = simpleInterpolation(
                    residuals=phase_for_aps_filtering,
                    coord_utm1=point1_obj.coord_utm,
                    interp_method=self.config.filtering.interpolation_method
                )
        else:
            msg = "#" * 10
            msg += " SKIP ATMOSPHERIC FILTERING! "
            msg += "#" * 10
            self.logger.info(msg=msg)
            num_points1 = phase_for_aps_filtering.shape[0]
            num_points2 = aps2_obj.coord_utm.shape[0]
            num_time = phase_for_aps_filtering.shape[1]
            aps1_phase = np.zeros((num_points1, num_time), dtype=np.float32)
            aps2_phase = np.zeros((num_points2, num_time), dtype=np.float32)

        # save APS parameters for later use in step 4
        aps_file = join(self.path, "aps_parameters.h5")
        self.logger.debug(f"Prepare Aps Parameters file {aps_file}")
        aps_params_obj = ApsParameters(file_path=aps_file, logger=self.logger)
        aps_params_obj.prepare(method=method, model_name=model_name, model_params=aps_model_params,
                               phase=phase_for_aps_filtering)

        point1_obj.phase -= aps1_phase
        point1_obj.writeToFile()

        aps1_obj.phase = aps1_phase
        aps1_obj.writeToFile()

    def runDensificationTimeAndSpace(self):
        """RunDensificationTimeAndSpace."""
        coherence_p2 = self.config.densification.coherence_p2
        coh_value = int(self.config.densification.coherence_p2 * 100)
        self.logger.info(f"Select second-order points using coherence threshold {coherence_p2:.2f}.")

        _, aps2_obj = selectP2(output_path=self.path, config=self.config, logger=self.logger)

        point2_obj = Points(file_path=join(self.path, "p2_coh{}_ifg_unw.h5".format(coh_value)), logger=self.logger)
        point2_obj.open(
            other_file_path=join(self.path, "p2_coh{}_ifg_wr.h5".format(coh_value)),
            input_path=self.config.general.input_path
        )  # wrapped phase

        # estimate parameters from unwrapped phase
        point1_obj = Points(file_path=join(self.path, "p1_ifg_unw.h5"), logger=self.logger)
        point1_obj.open(input_path=self.config.general.input_path)
        vel_p1, demerr_p1 = ut.estimateParameters(obj=point1_obj, ifg_space=True)[:2]

        # load wrapped phase to remove known components for unwrapping p2 points
        point1_obj = Points(file_path=join(self.path, "p1_ifg_wr.h5"), logger=self.logger)  # wrapped phase!
        point1_obj.open(input_path=self.config.general.input_path)

        aps1_obj = Points(file_path=join(self.path, "p1_aps.h5"), logger=self.logger)
        aps1_obj.open(input_path=self.config.general.input_path)

<<<<<<< HEAD
        if self.config.filtering.spatial_mask_file_p2 is None:
=======
        aps2_obj = Points(file_path=join(self.path, "p2_coh{}_aps.h5".format(coh_value)), logger=self.logger)
        aps2_obj.open(input_path=self.config.general.input_path)

        if self.config.filtering.mask_p2_file is None:
>>>>>>> cb56b8a8
            """
            overview of points contained in the *_obj
            (unstable p1 means: p1 which were not used in atmospheric filtering)
            p2:   p2 - inconsistent p2 + unstable p1 + stable p1        --> p2:   p2
            aps2: p2 + unstable p1 + stable p1                          --> aps2: p2
            p1:   stable p1 + unstable p1                               --> p1:   stable p1 + unstable p1
            aps1: stable p1                                             --> aps1: stable p1 + unstable p1
            """
            # find unstable p1 in p2 (and in aps2)
            point_id_img = np.arange(0, point1_obj.length * point1_obj.width).reshape(
                (point1_obj.length, point1_obj.width))
            p1_mask = point1_obj.createMask()
            aps1_mask = aps1_obj.createMask()
            mask_unstable_p1 = p1_mask & (~aps1_mask)
            unstable_p1_id = point_id_img[np.where(mask_unstable_p1)]

            mask_unstable_p1_in_p2 = np.ones((aps2_obj.num_points,), dtype=np.bool_)
            for p in aps2_obj.point_id:
                if p not in unstable_p1_id:
                    mask_unstable_p1_in_p2[aps2_obj.point_id == p] = False

            # add unstable p1 from aps2 to aps1
            aps1_obj.addPointsFromObj(
                new_point_id=aps2_obj.point_id[mask_unstable_p1_in_p2],
                new_coord_xy=aps2_obj.coord_xy[mask_unstable_p1_in_p2, :],
                new_phase=aps2_obj.phase[mask_unstable_p1_in_p2, :],
                new_num_points=mask_unstable_p1_in_p2[mask_unstable_p1_in_p2].shape[0],
                input_path=self.config.general.input_path
            )

            # remove unstable p1 from p2 and aps2. thereby remove inconsistent p2 from aps2.
            p2_mask = point2_obj.createMask()
            mask_only_p2 = p2_mask & (~p1_mask)
            keep_id = point_id_img[np.where(mask_only_p2)]
            point2_obj.removePoints(keep_id=keep_id, input_path=self.config.general.input_path)
            aps2_obj.removePoints(keep_id=keep_id, input_path=self.config.general.input_path)

        else:
            """
            if spatial mask is applied:
            p2:   p2 - inconsistent p2 (?) + p1 (coincidently?)         --> p2:   p2
            aps2: p2 + p1 (coincidently?)                               --> aps2: p2
            p1:   stable p1 + unstable p1                               --> p1:   stable p1 (+ unstable p1)
            aps1: stable p1                                             --> aps1: stable p1 (+ unstable p1)
            """
            use_all_p1 = False  # todo: add to config
            if use_all_p1:
                raise NotImplementedError("Use all p1 is not implemented.")
            else:
                # remove also values from estimated parameters
                mask = np.ones((point1_obj.num_points,), dtype=np.bool_)
                for p in point1_obj.point_id:
                    if p not in aps1_obj.point_id:
                        mask[point1_obj.point_id == p] = False

                vel_p1 = vel_p1[mask]
                demerr_p1 = demerr_p1[mask]

                # remove unstable p1 from p1
                point1_obj.removePoints(
                    keep_id=aps1_obj.point_id,
                    input_path=self.config.general.input_path
                )

                # remove p2 which are coincidentally equal to p1
                point_id_img = np.arange(0, point1_obj.length * point1_obj.width).reshape(
                    (point1_obj.length, point1_obj.width))
                p1_mask = point1_obj.createMask()
                p2_mask = point2_obj.createMask()
                mask_p2 = ~(p1_mask & p2_mask) & p2_mask
                p2_id = point_id_img[np.where(mask_p2)]
                point2_obj.removePoints(keep_id=p2_id, input_path=self.config.general.input_path)
                aps2_obj.removePoints(keep_id=p2_id, input_path=self.config.general.input_path)

        # return to ifg-space
        a_ifg = point2_obj.ifg_net_obj.getDesignMatrix()
        aps1_ifg_phase = np.matmul(a_ifg, aps1_obj.phase.T).T
        aps2_ifg_phase = np.matmul(a_ifg, aps2_obj.phase.T).T

        # correct for APS
        point2_obj.phase = np.angle(np.exp(1j * point2_obj.phase) * np.conjugate(np.exp(1j * aps2_ifg_phase)))
        point1_obj.phase = np.angle(np.exp(1j * point1_obj.phase) * np.conjugate(np.exp(1j * aps1_ifg_phase)))

        demerr, vel, gamma = densifyNetwork(
            point1_obj=point1_obj,
            vel_p1=vel_p1,
            demerr_p1=demerr_p1,
            point2_obj=point2_obj,
            num_conn_p1=self.config.densification.num_connections_to_p1,
            max_dist_p1=self.config.densification.max_distance_to_p1,
            velocity_bound=self.config.densification.velocity_bound,
            demerr_bound=self.config.densification.dem_error_bound,
            num_samples=self.config.densification.num_optimization_samples,
            num_cores=self.config.general.num_cores,
            logger=self.logger
        )  # returns parameters of both first- and second-order points

        # store combined set of first and second-order points
        point2_obj.addPointsFromObj(
            new_point_id=point1_obj.point_id,
            new_coord_xy=point1_obj.coord_xy,
            new_phase=point1_obj.phase,
            new_num_points=point1_obj.num_points,
            input_path=self.config.general.input_path
        )

        bmap_obj = AmplitudeImage(file_path=join(self.path, "background_map.h5"))
        fig = viewer.plotScatter(value=gamma, coord=point2_obj.coord_xy, bmap_obj=bmap_obj,
                                 ttl="Coherence from temporal unwrapping\nBefore outlier removal", s=3.5, cmap="autumn",
                                 vmin=0, vmax=1, logger=self.logger)[0]
        fig.savefig(join(self.path, "pic", "step_4_temporal_unwrapping_p2_coh{}.png".format(coh_value)), dpi=300)
        plt.close(fig)

        mask_gamma = gamma >= self.config.densification.arc_unwrapping_coherence
        self.logger.info(msg=f"Reduce the dense point set by {mask_gamma[~mask_gamma].shape[0]} points,")
        self.logger.info(msg=f"due to coherence from temporal unwrapping < "
                             f"{self.config.densification.arc_unwrapping_coherence}")
        point2_obj.removePoints(mask=mask_gamma, keep_id=[], input_path=self.config.general.input_path)

        fig = plt.figure(figsize=(15, 5))
        axs = fig.subplots(1, 2)
        axs[0].hist(-vel[mask_gamma] * 100, bins=200)
        axs[0].set_ylabel('Absolute frequency')
        axs[0].set_xlabel('Mean velocity [cm / year]')

        axs[1].hist(-demerr[mask_gamma], bins=200)
        axs[1].set_ylabel('Absolute frequency')
        axs[1].set_xlabel('DEM error [m]')
        fig.savefig(join(self.path, "pic", "step_4_consistency_parameters_p2_coh{}.png".format(coh_value)),
                    dpi=300)
        plt.close(fig)

        fig = viewer.plotScatter(value=gamma[mask_gamma], coord=point2_obj.coord_xy, bmap_obj=bmap_obj,
                                 ttl="Coherence from temporal unwrapping\nAfter outlier removal", s=3.5, cmap="autumn",
                                 vmin=0, vmax=1, logger=self.logger)[0]
        fig.savefig(join(self.path, "pic", "step_4_temporal_unwrapping_p2_coh{}_reduced.png".format(coh_value)),
                    dpi=300)
        plt.close(fig)

        fig = viewer.plotScatter(value=-vel[mask_gamma], coord=point2_obj.coord_xy,
                                 ttl="Mean velocity in [m / year]",
                                 bmap_obj=bmap_obj, s=3.5, cmap="jet_r", symmetric=True, logger=self.logger)[0]
        fig.savefig(join(self.path, "pic", "step_4_estimation_velocity_p2_coh{}.png".format(coh_value)), dpi=300)
        plt.close(fig)

        fig = viewer.plotScatter(value=-demerr[mask_gamma], coord=point2_obj.coord_xy, ttl="DEM error in [m]",
                                 bmap_obj=bmap_obj, s=3.5, cmap="jet_r", symmetric=True, logger=self.logger)[0]
        fig.savefig(join(self.path, "pic", "step_4_estimation_dem_correction_p2_coh{}.png".format(coh_value)), dpi=300)
        plt.close(fig)

        self.logger.info(msg="Remove phase contributions from mean velocity "
                             "and DEM correction from wrapped phase of points.")
        pred_phase_demerr, pred_phase_vel = ut.predictPhase(
            obj=point2_obj,
            vel=vel[mask_gamma],
            demerr=demerr[mask_gamma],
            ifg_space=True,
            logger=self.logger
        )
        pred_phase = pred_phase_demerr + pred_phase_vel

        wr_phase = point2_obj.phase
        wr_res_phase = np.angle(np.exp(1j * wr_phase) * np.conjugate(np.exp(1j * pred_phase)))

        triang_obj = PointNetworkTriangulation(coord_xy=point2_obj.coord_xy, coord_utmxy=None, logger=self.logger)
        triang_obj.triangulateGlobal()
        arcs = triang_obj.getArcsFromAdjMat()

        unw_res_phase = spatialUnwrapping(num_ifgs=point2_obj.ifg_net_obj.num_ifgs,
                                          num_points=point2_obj.num_points,
                                          phase=wr_res_phase,
                                          method=self.config.general.spatial_unwrapping_method,
                                          edges=arcs,
                                          num_cores=self.config.general.num_cores, logger=self.logger)

        self.logger.info(msg="Add phase contributions from mean velocity "
                             "and DEM correction back to spatially unwrapped residual phase.")
        unw_phase = unw_res_phase + pred_phase

        point2_obj.phase = unw_phase
        vel = ut.estimateParameters(obj=point2_obj, ifg_space=True)[0]
        point2_obj.phase = ut.setReferenceToPeakOfHistogram(phase=unw_phase, vel=vel, num_bins=300)

        point2_obj.writeToFile()

        phase_ts = ut.invertIfgNetwork(
            phase=unw_phase,
            num_points=point2_obj.num_points,
            ifg_net_obj=point2_obj.ifg_net_obj,
            num_cores=1,  # self.config.general.num_cores,
            ref_idx=0,
            logger=self.logger)

        point_obj = Points(file_path=join(self.path, "p2_coh{}_ts.h5".format(coh_value)), logger=self.logger)
        point_obj.open(
            other_file_path=join(self.path, "p2_coh{}_ifg_unw.h5".format(coh_value)),
            input_path=self.config.general.input_path
        )
        point_obj.phase = phase_ts

        point_obj.writeToFile()

    def runDensificationSpace(self):
        """RunDensification."""
        coherence_p2 = self.config.densification.coherence_p2
        coh_value = int(coherence_p2 * 100)

        self.logger.info(f"Select second-order points using coherence threshold {coherence_p2:.2f}.")
        _, aps2_obj = selectP2(output_path=self.path, config=self.config, logger=self.logger)

        point_obj = Points(file_path=join(self.path, "p2_coh{}_ifg_unw.h5".format(coh_value)), logger=self.logger)
        point_obj.open(
            other_file_path=join(self.path, "p2_coh{}_ifg_wr.h5".format(coh_value)),
            input_path=self.config.general.input_path
        )  # open wr phase

<<<<<<< HEAD
=======
        aps2_obj = Points(file_path=join(self.path, "p2_coh{}_aps.h5".format(coh_value)), logger=self.logger)
        aps2_obj.open(input_path=self.config.general.input_path)

>>>>>>> cb56b8a8
        # return to ifg-space
        a_ifg = point_obj.ifg_net_obj.getDesignMatrix()
        aps2_ifg_phase = np.matmul(a_ifg, aps2_obj.phase.T).T

        # correct for APS
        point_obj.phase = np.angle(np.exp(1j * point_obj.phase) * np.conjugate(np.exp(1j * aps2_ifg_phase)))

        triang_obj = PointNetworkTriangulation(coord_xy=point_obj.coord_xy, coord_utmxy=None, logger=self.logger)
        triang_obj.triangulateGlobal()  # if coord_utm is not given, only global delaunay and knn can be calculated
        arcs = triang_obj.getArcsFromAdjMat()

        unw_phase = spatialUnwrapping(num_ifgs=point_obj.ifg_net_obj.num_ifgs,
                                      num_points=point_obj.num_points,
                                      phase=point_obj.phase,
                                      method=self.config.general.spatial_unwrapping_method,
                                      edges=arcs,
                                      num_cores=self.config.general.num_cores, logger=self.logger)

        # adjust reference to peak of histogram
        point_obj.phase = unw_phase
        vel = ut.estimateParameters(obj=point_obj, ifg_space=True)[0]
        point_obj.phase = ut.setReferenceToPeakOfHistogram(phase=unw_phase, vel=vel, num_bins=300)

        point_obj.writeToFile()
        del point_obj

        point_obj = Points(file_path=join(self.path, "p2_coh{}_ts.h5".format(coh_value)), logger=self.logger)
        point_obj.open(
            other_file_path=join(self.path, "p2_coh{}_ifg_wr.h5".format(coh_value)),
            input_path=self.config.general.input_path
        )

        phase_ts = ut.invertIfgNetwork(phase=unw_phase, num_points=point_obj.num_points,
                                       ifg_net_obj=point_obj.ifg_net_obj,
                                       num_cores=1,  # self.config.general.num_cores,
                                       ref_idx=0,
                                       logger=self.logger)

        point_obj.phase = phase_ts

        point_obj.writeToFile()<|MERGE_RESOLUTION|>--- conflicted
+++ resolved
@@ -634,167 +634,9 @@
             input_path=self.config.general.input_path
         )
 
-<<<<<<< HEAD
         # select second-order points moved to selectP2()
 
-        if self.config.filtering.skip_filtering:
-            msg = "#" * 10
-            msg += " SKIP ATMOSPHERIC FILTERING! "
-            msg += "#" * 10
-            self.logger.info(msg=msg)
-            method = "None"
-            model_name = "None"
-            aps_model_params = None
-            num_points1 = phase_for_aps_filtering.shape[0]
-            num_time = phase_for_aps_filtering.shape[1]
-            aps1_phase = np.zeros((num_points1, num_time), dtype=np.float32)
-        else:
-=======
-        # select second-order points
-        cand_mask2 = selectPixels(
-            path=self.path, selection_method="temp_coh",
-            thrsh=self.config.filtering.coherence_p2,
-            grid_size=None, bool_plot=True,
-            logger=self.logger
-        )  # first-order points are included in second-order points
-
-        if self.config.phase_linking.use_phase_linking_results:
-            # read PL results
-            pl_coh = readfile.read(join(self.config.phase_linking.inverted_path, "phase_series.h5"),
-                                   datasetName='temporalCoherence')[0]
-            pl_coh = pl_coh[1, :, :]
-            siblings = readfile.read(join(self.config.phase_linking.inverted_path, "phase_series.h5"),
-                                     datasetName='shp')[0]
-
-            if self.config.phase_linking.use_ps:
-                mask_ps = readfile.read(self.config.phase_linking.mask_ps_file,
-                                        datasetName='mask')[0].astype(np.bool_)
-                cand_mask_pl = (pl_coh > self.config.filtering.coherence_p2) | mask_ps
-            else:
-                cand_mask_pl = (pl_coh > self.config.filtering.coherence_p2)
-                # remove ps candidates, because the ps detection strategy in miaplpy seems to be biased.
-                cand_mask_pl[siblings <= self.config.phase_linking.num_siblings] = False
-
-            if self.config.phase_linking.mask_phase_linking_file is not None:
-                path_mask_pl_aoi = join(self.config.phase_linking.mask_phase_linking_file)
-                self.logger.info(msg="load mask for area of interest from: {}.".format(path_mask_pl_aoi))
-                mask_pl_aoi = readfile.read(path_mask_pl_aoi, datasetName='mask')[0].astype(np.bool_)
-
-                fig = plt.figure(figsize=(15, 5))
-                ax = fig.add_subplot()
-                ax.imshow(mask_pl_aoi, cmap=plt.cm.get_cmap("gray"), alpha=0.5, zorder=10, vmin=0, vmax=1)
-                bmap_obj.plot(ax=ax, logger=self.logger)
-                coord_xy = np.array(np.where(cand_mask_pl)).transpose()
-                val = np.ones_like(cand_mask_pl)
-                sc = ax.scatter(coord_xy[:, 1], coord_xy[:, 0], c=val[cand_mask_pl], s=0.5,
-                                cmap=plt.get_cmap("autumn_r"),
-                                vmin=1, vmax=2)  # set min, max to ensure that points are yellow
-                cbar = plt.colorbar(sc, pad=0.03, shrink=0.5)
-                cbar.ax.set_visible(False)  # make size of axis consistent with all others
-                plt.tight_layout()
-                plt.title("Mask for phase linking points")
-                fig.savefig(join(self.path, "pic", "step_3_mask_p2_coh{}_phase_linking.png".format(coh_value)), dpi=300)
-                plt.close(fig)
-
-                # mask points after plotting, so that available coherent points are visible in figure
-                cand_mask_pl[~mask_pl_aoi] = False
-
-            # combine phase linking coherence with TPC cand_mask2
-            cand_mask2 = cand_mask2 | cand_mask_pl
-
-        mask_valid_area = ut.detectValidAreas(bmap_obj=bmap_obj, logger=self.logger)
-
-        if self.config.filtering.mask_p2_file is not None:
-            path_mask_aoi = join(self.config.filtering.mask_p2_file)
-            self.logger.info(msg="load mask for area of interest from: {}.".format(path_mask_aoi))
-            mask_aoi = readfile.read(path_mask_aoi, datasetName='mask')[0].astype(np.bool_)
-            mask_valid_area &= mask_aoi
-            # todo: add unstable points from p1 for densification
-        else:
-            self.logger.info(msg="No mask for area of interest given.")
-
-        cand_mask2[p1_mask] = True  # add all selected 1.order points to avoid spatial gaps in 2D unwrapping
-        # cand_mask2[cand_mask_sparse] = True  # add only stable points from 1.order points
-
-        cand_mask2 &= mask_valid_area
-
-        fig = plt.figure(figsize=(15, 5))
-        ax = fig.add_subplot()
-        ax.imshow(mask_valid_area, cmap=plt.cm.get_cmap("gray"), alpha=0.5, zorder=10, vmin=0, vmax=1)
-        bmap_obj.plot(ax=ax, logger=self.logger)
-        coord_xy = np.array(np.where(cand_mask2)).transpose()
-        val = np.ones_like(cand_mask2)
-        sc = ax.scatter(coord_xy[:, 1], coord_xy[:, 0], c=val[cand_mask2], s=0.5, cmap=plt.get_cmap("autumn_r"),
-                        vmin=1, vmax=2)  # set min, max to ensure that points are yellow
-        cbar = plt.colorbar(sc, pad=0.03, shrink=0.5)
-        cbar.ax.set_visible(False)  # make size of axis consistent with all others
-        plt.tight_layout()
-        plt.title("Mask for dense point set")
-        fig.savefig(join(self.path, "pic", "step_3_mask_p2_coh{}.png".format(coh_value)), dpi=300)
-        plt.close(fig)
-
-        point2_obj = Points(file_path=join(self.path, "p2_coh{}_ifg_wr.h5".format(coh_value)), logger=self.logger)
-        coord_xy = np.array(np.where(cand_mask2)).transpose()
-        point_id2 = point_id_img[cand_mask2]
-        point2_obj.prepare(
-            point_id=point_id2,
-            coord_xy=coord_xy,
-            input_path=self.config.general.input_path
-        )
-
-        ifg_stack_obj = BaseStack(file=join(self.path, "ifg_stack.h5"), logger=self.logger)
-
-        point2_obj.phase = ut.readPhasePatchwise(stack_obj=ifg_stack_obj, dataset_name="ifgs",
-                                                 num_patches=self.config.general.num_patches, cand_mask=cand_mask2,
-                                                 point_id_img=point_id_img, logger=self.logger)
-
-        if self.config.phase_linking.use_phase_linking_results:
-            self.logger.info(msg="read phase from MiaplPy results...")
-            phase_linking_obj = BaseStack(
-                file=join(self.config.phase_linking.inverted_path, "phase_series.h5"),
-                logger=self.logger
-            )
-
-            pl_phase = ut.readPhasePatchwise(
-                stack_obj=phase_linking_obj, dataset_name="phase",
-                num_patches=self.config.general.num_patches,
-                cand_mask=cand_mask2,
-                point_id_img=point_id_img, logger=self.logger
-            )
-
-            # subset to time span
-            slc_stack_obj = slcStack(join(self.config.general.input_path, "slcStack.h5"))
-            slc_stack_obj.open()
-            time_mask = createTimeMaskFromDates(
-                start_date=self.config.preparation.start_date,
-                stop_date=self.config.preparation.end_date,
-                date_list=slc_stack_obj.dateList,
-                logger=self.logger
-            )[0]
-            pl_phase = pl_phase[:, time_mask]
-
-            pl_ifgs = np.zeros((point2_obj.num_points, point2_obj.ifg_net_obj.num_ifgs), dtype=np.float32)
-
-            c = 0
-            for i, j in np.asarray(point1_obj.ifg_net_obj.ifg_list):
-                pl_ifgs[:, c] = np.angle(np.exp(1j * pl_phase[:, i]) * np.conjugate(np.exp(1j * pl_phase[:, j])))
-                c += 1
-
-            # change only phase for good phase linking pixels and keep original phase for good tpc pixels
-            mask_pl = cand_mask_pl[cand_mask2]
-            point2_obj.phase[mask_pl] = pl_ifgs[mask_pl]
-
-        point2_obj.writeToFile()
-        del point2_obj, ifg_stack_obj
-
-        aps2_obj = Points(file_path=join(self.path, "p2_coh{}_aps.h5".format(coh_value)), logger=self.logger)
-        aps2_obj.open(
-            other_file_path=join(self.path, "p2_coh{}_ifg_wr.h5".format(coh_value)),
-            input_path=self.config.general.input_path
-        )
-
         if self.config.filtering.apply_aps_filtering:
->>>>>>> cb56b8a8
             # spatial filtering of points with linear motion only (no non-linear motion)
             if self.config.filtering.interpolation_method == "kriging":
                 method = "kriging"
@@ -802,12 +644,7 @@
                 aps1_phase, aps_model_params = estimateAtmosphericPhaseScreen(
                     residuals=phase_for_aps_filtering,
                     coord_utm1=point1_obj.coord_utm,
-<<<<<<< HEAD
                     num_cores=self.config.processing.num_cores,
-=======
-                    coord_utm2=aps2_obj.coord_utm,
-                    num_cores=self.config.general.num_cores,
->>>>>>> cb56b8a8
                     bool_plot=False,
                     logger=self.logger
                 )
@@ -825,11 +662,12 @@
             msg += " SKIP ATMOSPHERIC FILTERING! "
             msg += "#" * 10
             self.logger.info(msg=msg)
+            method = "None"
+            model_name = "None"
+            aps_model_params = None
             num_points1 = phase_for_aps_filtering.shape[0]
-            num_points2 = aps2_obj.coord_utm.shape[0]
             num_time = phase_for_aps_filtering.shape[1]
             aps1_phase = np.zeros((num_points1, num_time), dtype=np.float32)
-            aps2_phase = np.zeros((num_points2, num_time), dtype=np.float32)
 
         # save APS parameters for later use in step 4
         aps_file = join(self.path, "aps_parameters.h5")
@@ -870,14 +708,7 @@
         aps1_obj = Points(file_path=join(self.path, "p1_aps.h5"), logger=self.logger)
         aps1_obj.open(input_path=self.config.general.input_path)
 
-<<<<<<< HEAD
-        if self.config.filtering.spatial_mask_file_p2 is None:
-=======
-        aps2_obj = Points(file_path=join(self.path, "p2_coh{}_aps.h5".format(coh_value)), logger=self.logger)
-        aps2_obj.open(input_path=self.config.general.input_path)
-
         if self.config.filtering.mask_p2_file is None:
->>>>>>> cb56b8a8
             """
             overview of points contained in the *_obj
             (unstable p1 means: p1 which were not used in atmospheric filtering)
@@ -1094,12 +925,6 @@
             input_path=self.config.general.input_path
         )  # open wr phase
 
-<<<<<<< HEAD
-=======
-        aps2_obj = Points(file_path=join(self.path, "p2_coh{}_aps.h5".format(coh_value)), logger=self.logger)
-        aps2_obj.open(input_path=self.config.general.input_path)
-
->>>>>>> cb56b8a8
         # return to ifg-space
         a_ifg = point_obj.ifg_net_obj.getDesignMatrix()
         aps2_ifg_phase = np.matmul(a_ifg, aps2_obj.phase.T).T
