--- conflicted
+++ resolved
@@ -2,7 +2,7 @@
 
 # SARvey - A multitemporal InSAR time series tool for the derivation of displacements.
 #
-# Copyright (C) 2021-2025 Andreas Piter (IPI Hannover, piter@ipi.uni-hannover.de)
+# Copyright (C) 2021-2024 Andreas Piter (IPI Hannover, piter@ipi.uni-hannover.de)
 #
 # This software was developed together with FERN.Lab (fernlab@gfz-potsdam.de) in the context
 # of the SAR4Infra project with funds of the German Federal Ministry for Digital and
@@ -184,27 +184,9 @@
             logger=log)
 
         # store auxilliary datasets for faster access during processing
-<<<<<<< HEAD
-        if not exists(join(self.path, "coordinates_map.h5")):
-            coord_map_obj = CoordinatesMap(file_path=join(self.path, "coordinates_map.h5"), logger=self.logger)
-            coord_map_obj.prepare(input_path=join(self.config.general.input_path, "geometryRadar.h5"))
-            del coord_map_obj
-
-        if not exists(join(self.path, "background_map.h5")):
-            bmap_obj = AmplitudeImage(file_path=join(self.path, "background_map.h5"))
-            bmap_obj.prepare(slc_stack_obj=slc_stack_obj, img=mean_amp_img, logger=self.logger)
-            ax = bmap_obj.plot(logger=self.logger)
-            img = ax.get_images()[0]
-            cbar = plt.colorbar(img, pad=0.03, shrink=0.5)
-            cbar.ax.set_visible(False)
-            plt.tight_layout()
-            plt.gcf().savefig(join(self.path, "pic", "step_0_amplitude_image.png"), dpi=300)
-            plt.close(plt.gcf())
-            del bmap_obj
-=======
-        coord_utm_obj = CoordinatesUTM(file_path=join(self.path, "coordinates_utm.h5"), logger=self.logger)
-        coord_utm_obj.prepare(input_path=join(self.config.general.input_path, "geometryRadar.h5"))
-        del coord_utm_obj
+        coord_map_obj = CoordinatesMap(file_path=join(self.path, "coordinates_map.h5"), logger=self.logger)
+        coord_map_obj.prepare(input_path=join(self.config.general.input_path, "geometryRadar.h5"))
+        del coord_map_obj
 
         bmap_obj = AmplitudeImage(file_path=join(self.path, "background_map.h5"))
         bmap_obj.prepare(slc_stack_obj=slc_stack_obj, img=mean_amp_img, logger=self.logger)
@@ -216,7 +198,6 @@
         plt.gcf().savefig(join(self.path, "pic", "step_0_amplitude_image.png"), dpi=300)
         plt.close(plt.gcf())
         del bmap_obj
->>>>>>> 05cd2676
         del mean_amp_img
 
         temp_coh = temp_coh_obj.read(dataset_name="temp_coh")
@@ -624,9 +605,6 @@
             self.logger.warning(msg=f"Only {num_p1_points_for_filtering} points for APS filtering selected. Filtering "
                                     f"results are probably not reliable. You can e.g. increase 'max_auto_corr' or try "
                                     f"to increase the number of first-order points during step 1 and 2.")
-            if num_p1_points_for_filtering == 0:
-                self.logger.error("No points selected for APS filtering.")
-                raise ValueError
 
         point_id_img = np.arange(0, point1_obj.length * point1_obj.width).reshape(
             (point1_obj.length, point1_obj.width))
@@ -656,152 +634,7 @@
             input_path=self.config.general.input_path
         )
 
-<<<<<<< HEAD
         # select second-order points moved to selectP2()
-=======
-        # select second-order points
-        cand_mask2 = selectPixels(
-            path=self.path, selection_method="temp_coh",
-            thrsh=self.config.filtering.coherence_p2,
-            grid_size=None, bool_plot=True,
-            logger=self.logger
-        )  # first-order points are included in second-order points
-
-        if self.config.phase_linking.use_phase_linking_results:
-            # read PL results
-            pl_coh = readfile.read(join(self.config.phase_linking.inverted_path, "phase_series.h5"),
-                                   datasetName='temporalCoherence')[0]
-            pl_coh = pl_coh[1, :, :]
-            siblings = readfile.read(join(self.config.phase_linking.inverted_path, "phase_series.h5"),
-                                     datasetName='shp')[0]
-
-            if self.config.phase_linking.use_ps:
-                mask_ps = readfile.read(self.config.phase_linking.mask_ps_file,
-                                        datasetName='mask')[0].astype(np.bool_)
-                cand_mask_pl = (pl_coh > self.config.filtering.coherence_p2) | mask_ps
-            else:
-                cand_mask_pl = (pl_coh > self.config.filtering.coherence_p2)
-                # remove ps candidates, because the ps detection strategy in miaplpy seems to be biased.
-                cand_mask_pl[siblings <= self.config.phase_linking.num_siblings] = False
-
-            if self.config.phase_linking.mask_phase_linking_file is not None:
-                path_mask_pl_aoi = join(self.config.phase_linking.mask_phase_linking_file)
-                self.logger.info(msg="load mask for area of interest from: {}.".format(path_mask_pl_aoi))
-                mask_pl_aoi = readfile.read(path_mask_pl_aoi, datasetName='mask')[0].astype(np.bool_)
-
-                fig = plt.figure(figsize=(15, 5))
-                ax = fig.add_subplot()
-                ax.imshow(mask_pl_aoi, cmap=cmc.cm.cmaps["grayC"], alpha=0.5, zorder=10, vmin=0, vmax=1)
-                bmap_obj.plot(ax=ax, logger=self.logger)
-                coord_xy = np.array(np.where(cand_mask_pl)).transpose()
-                val = np.ones_like(cand_mask_pl)
-                sc = ax.scatter(coord_xy[:, 1], coord_xy[:, 0], c=val[cand_mask_pl], s=0.5,
-                                cmap=cmc.cm.cmaps["lajolla_r"],
-                                vmin=1, vmax=2)  # set min, max to ensure that points are yellow
-                cbar = plt.colorbar(sc, pad=0.03, shrink=0.5)
-                cbar.ax.set_visible(False)  # make size of axis consistent with all others
-                plt.tight_layout()
-                plt.title("Mask for phase linking points")
-                fig.savefig(join(self.path, "pic", "step_3_mask_p2_coh{}_phase_linking.png".format(coh_value)), dpi=300)
-                plt.close(fig)
-
-                # mask points after plotting, so that available coherent points are visible in figure
-                cand_mask_pl[~mask_pl_aoi] = False
-
-            # combine phase linking coherence with TPC cand_mask2
-            cand_mask2 = cand_mask2 | cand_mask_pl
-
-        mask_valid_area = ut.detectValidAreas(bmap_obj=bmap_obj, logger=self.logger)
-
-        if self.config.filtering.mask_p2_file is not None:
-            path_mask_aoi = join(self.config.filtering.mask_p2_file)
-            self.logger.info(msg="load mask for area of interest from: {}.".format(path_mask_aoi))
-            mask_aoi = readfile.read(path_mask_aoi, datasetName='mask')[0].astype(np.bool_)
-            mask_valid_area &= mask_aoi
-            # todo: add unstable points from p1 for densification
-        else:
-            self.logger.info(msg="No mask for area of interest given.")
-
-        cand_mask2[p1_mask] = True  # add all selected 1.order points to avoid spatial gaps in 2D unwrapping
-        # cand_mask2[cand_mask_sparse] = True  # add only stable points from 1.order points
-
-        cand_mask2 &= mask_valid_area
-
-        fig = plt.figure(figsize=(15, 5))
-        ax = fig.add_subplot()
-        ax.imshow(mask_valid_area, cmap=cmc.cm.cmaps["grayC"], alpha=0.5, zorder=10, vmin=0, vmax=1)
-        bmap_obj.plot(ax=ax, logger=self.logger)
-        coord_xy = np.array(np.where(cand_mask2)).transpose()
-        val = np.ones_like(cand_mask2)
-        sc = ax.scatter(coord_xy[:, 1], coord_xy[:, 0], c=val[cand_mask2], s=0.5, cmap=cmc.cm.cmaps["lajolla_r"],
-                        vmin=0, vmax=10)  # set min, max to ensure that points are yellow
-        cbar = plt.colorbar(sc, pad=0.03, shrink=0.5)
-        cbar.ax.set_visible(False)  # make size of axis consistent with all others
-        plt.tight_layout()
-        plt.title("Mask for dense point set")
-        fig.savefig(join(self.path, "pic", "step_3_mask_p2_coh{}.png".format(coh_value)), dpi=300)
-        plt.close(fig)
-
-        point2_obj = Points(file_path=join(self.path, "p2_coh{}_ifg_wr.h5".format(coh_value)), logger=self.logger)
-        coord_xy = np.array(np.where(cand_mask2)).transpose()
-        point_id2 = point_id_img[cand_mask2]
-        point2_obj.prepare(
-            point_id=point_id2,
-            coord_xy=coord_xy,
-            input_path=self.config.general.input_path
-        )
-
-        ifg_stack_obj = BaseStack(file=join(self.path, "ifg_stack.h5"), logger=self.logger)
-
-        point2_obj.phase = ut.readPhasePatchwise(stack_obj=ifg_stack_obj, dataset_name="ifgs",
-                                                 num_patches=self.config.general.num_patches, cand_mask=cand_mask2,
-                                                 point_id_img=point_id_img, logger=self.logger)
-
-        if self.config.phase_linking.use_phase_linking_results:
-            self.logger.info(msg="read phase from MiaplPy results...")
-            phase_linking_obj = BaseStack(
-                file=join(self.config.phase_linking.inverted_path, "phase_series.h5"),
-                logger=self.logger
-            )
-
-            pl_phase = ut.readPhasePatchwise(
-                stack_obj=phase_linking_obj, dataset_name="phase",
-                num_patches=self.config.general.num_patches,
-                cand_mask=cand_mask2,
-                point_id_img=point_id_img, logger=self.logger
-            )
-
-            # subset to time span
-            slc_stack_obj = slcStack(join(self.config.general.input_path, "slcStack.h5"))
-            slc_stack_obj.open()
-            time_mask = createTimeMaskFromDates(
-                start_date=self.config.preparation.start_date,
-                stop_date=self.config.preparation.end_date,
-                date_list=slc_stack_obj.dateList,
-                logger=self.logger
-            )[0]
-            pl_phase = pl_phase[:, time_mask]
-
-            pl_ifgs = np.zeros((point2_obj.num_points, point2_obj.ifg_net_obj.num_ifgs), dtype=np.float32)
-
-            c = 0
-            for i, j in np.asarray(point1_obj.ifg_net_obj.ifg_list):
-                pl_ifgs[:, c] = np.angle(np.exp(1j * pl_phase[:, i]) * np.conjugate(np.exp(1j * pl_phase[:, j])))
-                c += 1
-
-            # change only phase for good phase linking pixels and keep original phase for good tpc pixels
-            mask_pl = cand_mask_pl[cand_mask2]
-            point2_obj.phase[mask_pl] = pl_ifgs[mask_pl]
-
-        point2_obj.writeToFile()
-        del point2_obj, ifg_stack_obj
-
-        aps2_obj = Points(file_path=join(self.path, "p2_coh{}_aps.h5".format(coh_value)), logger=self.logger)
-        aps2_obj.open(
-            other_file_path=join(self.path, "p2_coh{}_ifg_wr.h5".format(coh_value)),
-            input_path=self.config.general.input_path
-        )
->>>>>>> 05cd2676
 
         if self.config.filtering.apply_aps_filtering:
             # spatial filtering of points with linear motion only (no non-linear motion)
@@ -817,7 +650,7 @@
                 )
             else:
                 method = "simple"
-                model_name = "linear"  # To be integrated in the config?
+                model_name = "linear"   # To be integrated in the config?
                 aps_model_params = None
                 aps1_phase = simpleInterpolation(
                     residuals=phase_for_aps_filtering,
@@ -968,7 +801,7 @@
             vel_p1=vel_p1,
             demerr_p1=demerr_p1,
             point2_obj=point2_obj,
-            num_conn_p1=self.config.densification.num_connections_p1,
+            num_conn_p1=self.config.densification.num_connections_to_p1,
             max_dist_p1=self.config.densification.max_distance_to_p1,
             velocity_bound=self.config.densification.velocity_bound,
             demerr_bound=self.config.densification.dem_error_bound,
