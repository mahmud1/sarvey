--- conflicted
+++ resolved
@@ -18,11 +18,7 @@
 
 env:
     SKIP_DEPLOY: true
-<<<<<<< HEAD
-    SKIP_INSTALL: true
-=======
     SKIP_INSTALL: false
->>>>>>> f1ce4999
     SKIP_TEST: false
 
 jobs:
