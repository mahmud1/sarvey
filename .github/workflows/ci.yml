name: CI

on:
  pull_request:
    branches:
      - main
  push:
    branches:
      - main
  release:
    types: 
      - published

permissions:
  contents: write

env:
    SKIP_DEPLOY: false
    SKIP_INSTALL: true
    SKIP_TEST: false

jobs:
  before_script:
    runs-on: self-hosted

    strategy:
      matrix:
        node-version: [ 20.x ]

    steps:
      - name: Checkout code
        uses: actions/checkout@v4

      - name: Set up Python
        uses: actions/setup-python@v5
        with:
          python-version: '3.x'

      - name: Install dependencies
        run: |
          source /opt/conda/etc/profile.d/conda.sh
          conda init bash
          source ~/.bashrc
          conda env remove --name ci_temp_env --yes || echo "Environment ci_temp_env does not exist"
<<<<<<< HEAD
          conda create --prefix /home/runneruser/.conda/envs/ci_temp_env --clone ci_env
          conda activate ci_temp_env
=======
          # mamba create -n ci_temp_env --clone ci_env
          conda create --name ci_temp_env --clone ci_env
          # source activate ci_temp_env
          # TODO: create the ci_env with the installation of the following packages and remove the following line
          # mamba install json5 cmcrameri conda-forge::sphinx_rtd_theme
>>>>>>> de2ff3d0
        shell: bash

  test_sarvey:
    runs-on: self-hosted
    needs: before_script
    steps:
      - name: Checkout code
        uses: actions/checkout@v4

      - name: Set up Python
        uses: actions/setup-python@v5
        with:
          python-version: '3.x'

      - name: Run tests
        if: env.SKIP_TEST == 'false'
        run: |
          source /opt/conda/etc/profile.d/conda.sh
          conda init bash
          source ~/.bashrc
          conda activate ci_temp_env
          rm -rf tests/testdata
          # wget -nv -c -O testdata.zip https://seafile.projekt.uni-hannover.de/f/4b3be399dffa488e98db/?dl=1
          wget -nv -c -O testdata.zip https://seafile.projekt.uni-hannover.de/f/104b499f6f7e4360877d/?dl=1          
          unzip testdata.zip
          mv testdata tests/
          mamba list
          make pytest
        shell: bash

  make_docs:
    runs-on: self-hosted
    needs: before_script
    steps:
      - name: create docs
        if: env.SKIP_DEPLOY == 'false'
        run: |
          source /opt/conda/etc/profile.d/conda.sh
          conda init bash
          source ~/.bashrc
<<<<<<< HEAD
          source activate ci_temp_env
          
          # replace documentation address for tags befro make docs
          IFS='/' read -r OWNER REPO <<< "${GITHUB_REPOSITORY}"
          URL_IO="https://${OWNER}.github.io/${REPO}"
          URL="https://github.com/${OWNER}/${REPO}"
          echo "Repository URL: $URL"
          echo "Repository Documentation URL: $URL"

          if [[ "${GITHUB_REF}" == refs/tags/* ]]; then
              TAG_NAME=${GITHUB_REF##*/}
              DEFAULT_URL="${URL_IO}/main"
              NEW_URL="${URL_IO}/tags/${TAG_NAME}"
              sed -i "s|$DEFAULT_URL|$NEW_URL|g" README.rst
          fi

          # update new badge URL based on the branch or tag
          if [[ "${GITHUB_REF}" == refs/tags/* ]]; then
              TAG_NAME=${GITHUB_REF##*/}
              BADGE_URL="${URL}/actions/workflows/ci.yml/badge.svg?branch=$TAG_NAME"
          else
              BADGE_URL="${URL}/actions/workflows/ci.yml/badge.svg?branch=main"
          fi
          echo "Badge URL: $BADGE_URL"
          BADGE_DEFAULT_URL="${URL}/actions/workflows/ci.yml/badge.svg"
          sed -i "s|${BADGE_DEFAULT_URL}|$BADGE_URL|g" README.rst

          echo "README.rst content"
          cat README.rst

=======
          conda activate ci_temp_env
>>>>>>> de2ff3d0
          make docs
        shell: bash

      - name: Upload coverage report
        if: env.SKIP_DEPLOY == 'false'
        uses: actions/upload-artifact@v4
        with:
          name: coverage-report
          path: htmlcov/

      - name: Upload report.html
        if: env.SKIP_DEPLOY == 'false'
        uses: actions/upload-artifact@v4
        with:
          name: test-report
          path: report.html

      - name: Upload docs
        if: env.SKIP_DEPLOY == 'false'
        uses: actions/upload-artifact@v4
        with:
          name: docs
          path: docs/_build/html/

      - name: Upload cobertura coverage report
        if: env.SKIP_DEPLOY == 'false'
        uses: actions/upload-artifact@v4
        with:
          name: cobertura-coverage
          path: coverage.xml

      - name: Upload junit report
        if: env.SKIP_DEPLOY == 'false'
        uses: actions/upload-artifact@v4
        with:
          name: junit-report
          path: report.xml

  test_styles:
    runs-on: self-hosted
    needs: test_sarvey
    steps:
      - name: Checkout code
        uses: actions/checkout@v4

      - name: Set up Python
        uses: actions/setup-python@v5
        with:
          python-version: '3.x'

      - name: Install dependencies
        if: env.SKIP_TEST == 'false'
        run: |
          source /opt/conda/etc/profile.d/conda.sh
          conda init bash
          source ~/.bashrc
          conda activate ci_temp_env
          make lint
        shell: bash

      - name: Upload flake8 log
        if: env.SKIP_TEST == 'false'
        uses: actions/upload-artifact@v4
        with:
          name: flake8-log
          path: tests/linting/flake8.log

      - name: Upload pycodestyle log
        if: env.SKIP_TEST == 'false'
        uses: actions/upload-artifact@v4
        with:
          name: pycodestyle-log
          path: tests/linting/pycodestyle.log

      - name: Upload pydocstyle log
        if: env.SKIP_TEST == 'false'
        uses: actions/upload-artifact@v4
        with:
          name: pydocstyle-log
          path: tests/linting/pydocstyle.log

  test_urls:
    runs-on: self-hosted
    needs: test_sarvey
    steps:
      - name: Checkout code
        uses: actions/checkout@v4

      - name: Set up Python
        uses: actions/setup-python@v5
        with:
          python-version: '3.x'

      - name: Install dependencies
        if: env.SKIP_TEST == 'false'
        run: |
          source /opt/conda/etc/profile.d/conda.sh
          conda init bash
          source ~/.bashrc
          source activate ci_temp_env
          make urlcheck
        shell: bash

  test_sarvey_install:
    runs-on: self-hosted
    steps:
      - name: Checkout code
        uses: actions/checkout@v4

      - name: Set up Python
        uses: actions/setup-python@v5
        with:
          python-version: '3.x'

      -   name: Install dependencies
          if: env.SKIP_INSTALL == 'false'
          run: |
              source /opt/conda/etc/profile.d/conda.sh
              conda activate base
<<<<<<< HEAD
              mamba env remove --name sarvey_testinstall --yes || echo "Environment sarvey_testinstall does not exist"
              mamba clean --index-cache --tarballs --packages -y
=======
              # mamba env remove --name sarvey_testinstall --yes || echo "Environment sarvey_testinstall does not exist"
              mamba env remove --name ci_test_env --yes || echo "Environment ci_test_env does not exist"
>>>>>>> de2ff3d0
              pip install conda-merge
              export PATH=$HOME/.local/bin:$PATH # workaround conda-merge not found!
              wget https://raw.githubusercontent.com/insarlab/MiaplPy/main/conda-env.yml
              conda-merge conda-env.yml tests/CI_docker/context/environment_sarvey.yml > env.yml
<<<<<<< HEAD
              mamba env create --name sarvey_testinstall -f env.yml
              conda activate sarvey_testinstall
=======
              # mamba env create --name sarvey_testinstall -f env.yml
              mamba env create --name ci_test_env -f env.yml
              # source activate sarvey_testinstall
              conda activate ci_test_env
>>>>>>> de2ff3d0
              pip install git+https://github.com/insarlab/MiaplPy.git
              pip install .
              OUTPUT=$(pip check) || { echo "$OUTPUT"; true; }
              cd ..
              python -c "import sarvey; print(sarvey)"
          shell: bash

  deploy_pages:
    runs-on: self-hosted

<<<<<<< HEAD
    needs: 
      - test_sarvey
      - test_urls
      - test_styles
=======
    needs: make_docs
>>>>>>> de2ff3d0
    if: github.ref == 'refs/heads/main' || startsWith(github.ref, 'refs/tags/')
    steps:
      - name: Checkout code
        uses: actions/checkout@v4

      - name: Set up Python
        uses: actions/setup-python@v5
        with:
          python-version: '3.x'

      - name: Download docs
        uses: actions/download-artifact@v4
        with:
          name: docs
          path: docs/_build/html/

      - name: Download coverage report
        uses: actions/download-artifact@v4
        with:
          name: coverage-report
          path: htmlcov/

      - name: Download report.html
        uses: actions/download-artifact@v4
        with:
          name: test-report

<<<<<<< HEAD
      - name: Set up SSH
        uses: webfactory/ssh-agent@v0.5.4
        with:
          ssh-private-key: ${{ secrets.SSH_PRIVATE_KEY }}

      - name: Clone gh-pages branch
        run: |
          rm -rf public
          git clone --branch gh-pages git@github.com:${{ github.repository }} public
=======
      - name: Deploy to GitHub Pages
        # trigger if merged into the main branch || published new tag
        if: env.SKIP_DEPLOY == 'false' && github.event_name != 'pull_request' && (github.ref == 'refs/heads/main' || startsWith(github.ref, 'refs/tags/'))
        run: |
          rm -rf public
          
          git clone --branch gh-pages https://github.com/${{ github.repository }} public
>>>>>>> de2ff3d0

          if [[ "${GITHUB_REF}" == refs/tags/* ]]; then
            TAG_NAME=${GITHUB_REF##*/}
            echo "Deploying to GitHub Pages for version tag: $TAG_NAME"
            DOCS_PATH=public/tags/$TAG_NAME
          else
            echo "Deploying to GitHub Pages for main branch"
<<<<<<< HEAD
            DOCS_PATH=public/main
=======
            DOCS_PATH=public/dev
>>>>>>> de2ff3d0
          fi

          rm -rf  $DOCS_PATH
          mkdir -p $DOCS_PATH/docs
          mkdir -p $DOCS_PATH/images
          mkdir -p $DOCS_PATH/coverage
          mkdir -p $DOCS_PATH/test_reports
          
          cp -r docs/_build/html/* $DOCS_PATH/docs
<<<<<<< HEAD
          cp -r htmlcov/* $DOCS_PATH/coverage/
          cp report.html $DOCS_PATH/test_reports/
=======
          # cp -r htmlcov/* $DOCS_PATH/coverage/
          # cp report.html $DOCS_PATH/test_reports/
>>>>>>> de2ff3d0

          ls -al $DOCS_PATH
          ls -al $DOCS_PATH/docs
          ls -al $DOCS_PATH/coverage
          ls -al $DOCS_PATH/test_reports

        shell: bash

      - name: Commit & push changes
        run: |
          cd public
          git add .
          git commit -m "Update GitHub Pages"
          git push origin gh-pages<|MERGE_RESOLUTION|>--- conflicted
+++ resolved
@@ -42,16 +42,8 @@
           conda init bash
           source ~/.bashrc
           conda env remove --name ci_temp_env --yes || echo "Environment ci_temp_env does not exist"
-<<<<<<< HEAD
           conda create --prefix /home/runneruser/.conda/envs/ci_temp_env --clone ci_env
           conda activate ci_temp_env
-=======
-          # mamba create -n ci_temp_env --clone ci_env
-          conda create --name ci_temp_env --clone ci_env
-          # source activate ci_temp_env
-          # TODO: create the ci_env with the installation of the following packages and remove the following line
-          # mamba install json5 cmcrameri conda-forge::sphinx_rtd_theme
->>>>>>> de2ff3d0
         shell: bash
 
   test_sarvey:
@@ -92,7 +84,6 @@
           source /opt/conda/etc/profile.d/conda.sh
           conda init bash
           source ~/.bashrc
-<<<<<<< HEAD
           source activate ci_temp_env
           
           # replace documentation address for tags befro make docs
@@ -123,9 +114,6 @@
           echo "README.rst content"
           cat README.rst
 
-=======
-          conda activate ci_temp_env
->>>>>>> de2ff3d0
           make docs
         shell: bash
 
@@ -245,26 +233,14 @@
           run: |
               source /opt/conda/etc/profile.d/conda.sh
               conda activate base
-<<<<<<< HEAD
               mamba env remove --name sarvey_testinstall --yes || echo "Environment sarvey_testinstall does not exist"
               mamba clean --index-cache --tarballs --packages -y
-=======
-              # mamba env remove --name sarvey_testinstall --yes || echo "Environment sarvey_testinstall does not exist"
-              mamba env remove --name ci_test_env --yes || echo "Environment ci_test_env does not exist"
->>>>>>> de2ff3d0
               pip install conda-merge
               export PATH=$HOME/.local/bin:$PATH # workaround conda-merge not found!
               wget https://raw.githubusercontent.com/insarlab/MiaplPy/main/conda-env.yml
               conda-merge conda-env.yml tests/CI_docker/context/environment_sarvey.yml > env.yml
-<<<<<<< HEAD
               mamba env create --name sarvey_testinstall -f env.yml
               conda activate sarvey_testinstall
-=======
-              # mamba env create --name sarvey_testinstall -f env.yml
-              mamba env create --name ci_test_env -f env.yml
-              # source activate sarvey_testinstall
-              conda activate ci_test_env
->>>>>>> de2ff3d0
               pip install git+https://github.com/insarlab/MiaplPy.git
               pip install .
               OUTPUT=$(pip check) || { echo "$OUTPUT"; true; }
@@ -275,14 +251,10 @@
   deploy_pages:
     runs-on: self-hosted
 
-<<<<<<< HEAD
     needs: 
       - test_sarvey
       - test_urls
       - test_styles
-=======
-    needs: make_docs
->>>>>>> de2ff3d0
     if: github.ref == 'refs/heads/main' || startsWith(github.ref, 'refs/tags/')
     steps:
       - name: Checkout code
@@ -310,7 +282,6 @@
         with:
           name: test-report
 
-<<<<<<< HEAD
       - name: Set up SSH
         uses: webfactory/ssh-agent@v0.5.4
         with:
@@ -320,15 +291,6 @@
         run: |
           rm -rf public
           git clone --branch gh-pages git@github.com:${{ github.repository }} public
-=======
-      - name: Deploy to GitHub Pages
-        # trigger if merged into the main branch || published new tag
-        if: env.SKIP_DEPLOY == 'false' && github.event_name != 'pull_request' && (github.ref == 'refs/heads/main' || startsWith(github.ref, 'refs/tags/'))
-        run: |
-          rm -rf public
-          
-          git clone --branch gh-pages https://github.com/${{ github.repository }} public
->>>>>>> de2ff3d0
 
           if [[ "${GITHUB_REF}" == refs/tags/* ]]; then
             TAG_NAME=${GITHUB_REF##*/}
@@ -336,11 +298,7 @@
             DOCS_PATH=public/tags/$TAG_NAME
           else
             echo "Deploying to GitHub Pages for main branch"
-<<<<<<< HEAD
             DOCS_PATH=public/main
-=======
-            DOCS_PATH=public/dev
->>>>>>> de2ff3d0
           fi
 
           rm -rf  $DOCS_PATH
@@ -350,13 +308,8 @@
           mkdir -p $DOCS_PATH/test_reports
           
           cp -r docs/_build/html/* $DOCS_PATH/docs
-<<<<<<< HEAD
           cp -r htmlcov/* $DOCS_PATH/coverage/
           cp report.html $DOCS_PATH/test_reports/
-=======
-          # cp -r htmlcov/* $DOCS_PATH/coverage/
-          # cp report.html $DOCS_PATH/test_reports/
->>>>>>> de2ff3d0
 
           ls -al $DOCS_PATH
           ls -al $DOCS_PATH/docs
